--- conflicted
+++ resolved
@@ -178,16 +178,7 @@
         document.makeEdit(message);
         return;
       case MessageDefs.customType:
-<<<<<<< HEAD
         document.SendcustomType(message);
-        
-        return;
-      case "test": {
-        console.log("msg arrived here");
-        document.makeEdit(message);
-=======
-        //document.customType(message);
->>>>>>> 0b7e7b40
         return;
     }
   }
