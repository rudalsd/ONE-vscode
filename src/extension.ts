--- conflicted
+++ resolved
@@ -68,10 +68,6 @@
 
   CircleViewerProvider.register(context);
 
-<<<<<<< HEAD
-=======
-  MetadataViewerProvider.register(context);
->>>>>>> e8e06f79
 
   // returning backend registration function that will be called by backend extensions
   return backendRegistrationApi();
