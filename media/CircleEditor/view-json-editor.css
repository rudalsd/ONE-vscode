--- conflicted
+++ resolved
@@ -1,12 +1,11 @@
 .jsonEditor { font-family: -apple-system, BlinkMacSystemFont, "Segoe WPC", "Segoe UI", "Ubuntu", "Droid Sans", sans-serif; font-size: 12px; height: 100%; width: 0; position: fixed; transition: 0.2s; z-index: 1; top: 0; right: 0; background-color: #ececec; color: #242424; overflow: hidden; border-left: 1px solid #ccc; }
 .jsonEditor-closebutton { padding: 8px 8px 8px 32px; text-decoration: none; font-size: 25px; color: #777777; opacity: 1.0; display: block; transition: 0.2s; position: absolute; top: 0; right: 15px; margin-left: 50px; user-select: none; -webkit-user-select: none; -moz-user-select: none; }
 .jsonEditor-closebutton:hover { color: #242424; }
-<<<<<<< HEAD
+
 .jsonEditor-applybutton { padding: 8px 8px 8px 32px; text-decoration: none; font-size: 25px; color: #777777; opacity: 1.0; display: block; transition: 0.2s; position: absolute; top: 0; right: 50px; margin-left: 50px; user-select: none; -webkit-user-select: none; -moz-user-select: none; }
 .jsonEditor-applybutton:hover { color: #242424; }
 .jsonEditor-content { padding-left: 20px; padding-right: 20px; margin-bottom: 20px; overflow-y: auto; height: calc(100vh - 60px); }
-=======
-.jsonEditor-content { padding-left: 20px; padding-right: 20px; margin-bottom: 20px; overflow-y: auto; height: calc(100vh - 60px); }
+
 .vscode-dark .jsonEditor { background-color: #2d2d2d; color: #dfdfdf; border-left: 1px solid #000; }
 .calculator-name { font-weight: bold; font-size: 11px; text-transform: uppercase; line-height: 1.25; margin-top: 16px; margin-bottom: 16px; display: block; user-select: none; -webkit-user-select: none; -moz-user-select: none; cursor: default; }
 .vscode-dark .calculator-name { color: #dfdfdf; }
@@ -23,9 +22,4 @@
 .convert-button { font-family: 'SFMono-Regular', Consolas, 'Liberation Mono', Menlo, Courier, monospace; float: right; color: #aaa; cursor: pointer; user-select: none; -webkit-user-select: none; -moz-user-select: none; padding: 4px 6px 4px 6px; font-size: 9px; margin-right: 20px; margin-top: 2px; }
 .convert-button:hover { color: #000; }
 .output { font-family: inherit; font-size: 11px; background-color: #fcfcfc; border: 0; overflow: auto; padding: 4px 6px 4px 6px; width: 81%; word-wrap: break-word; margin-top: 8px;}
-.vscode-dark .output { background-color: #383838; border-color: #383838; color: #dfdfdf; }
-
-
-
-
->>>>>>> 482af801
+.vscode-dark .output { background-color: #383838; border-color: #383838; color: #dfdfdf; }