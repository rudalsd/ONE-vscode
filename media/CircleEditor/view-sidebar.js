var sidebar = sidebar || {};
var base = base || require('./external/base');
var typeName = typeName || {};
var tensorType = tensorType || {};
var customType = customType || {};

sidebar.Sidebar = class {

    constructor(host, id) {
        this._host = host;
        this._id = id ? ('-' + id) : '';
        this._stack = [];
        this._closeSidebarHandler = () => {
            this._pop();
        };
        this._closeSidebarKeyDownHandler = (e) => {
            if (e.keyCode === 27) {
                e.preventDefault();
                this._pop();
            }
        };
    }

    _getElementById(id) {
        return this._host.document.getElementById(id + this._id);
    }

    open(content, title) {
        this.close();
        this.push(content, title);
    }

    close() {
        this._deactivate();
        this._stack = [];
        this._hide();
    }

    push(content, title) {
        const item = { title: title, content: content };
        this._stack.push(item);
        this._activate(item);
    }

    _pop() {
        // Change the node index shown to null when sidebar is closed
        this._host._viewingNode = null;
        this._deactivate();
        if (this._stack.length > 0) {
            this._stack.pop();
        }
        if (this._stack.length > 0) {
            this._activate(this._stack[this._stack.length - 1]);
        }
        else {
            this._hide();
        }
    }

    _hide() {
        const sidebar = this._getElementById('sidebar');
        if (sidebar) {
            sidebar.style.width = '0px';
        }
        const container = this._getElementById('graph');
        if (container) {
            container.style.width = '100%';
            container.focus();
        }
    }

    _deactivate() {
        const sidebar = this._getElementById('sidebar');
        if (sidebar) {
            const closeButton = this._getElementById('sidebar-closebutton');
            if (closeButton) {
                closeButton.removeEventListener('click', this._closeSidebarHandler);
                closeButton.style.color = '#f8f8f8';
            }
<<<<<<< HEAD

            this._host.document.removeEventListener('keydown', this._closeSidebarKeyDownHandler);
        }
    }

    _activate(item) {
        const sidebar = this._getElementById('sidebar');
        if (sidebar) {
            sidebar.innerHTML = '';

            const title = this._host.document.createElement('h1');
            title.classList.add('sidebar-title');
            title.innerHTML = item.title ? item.title.toUpperCase() : '';
            sidebar.appendChild(title);

            const closeButton = this._host.document.createElement('a');
            closeButton.classList.add('sidebar-closebutton');
            closeButton.setAttribute('id', 'sidebar-closebutton');
            closeButton.setAttribute('href', 'javascript:void(0)');
            closeButton.innerHTML = '&times;';
            closeButton.addEventListener('click', this._closeSidebarHandler);
            sidebar.appendChild(closeButton);

            const content = this._host.document.createElement('div');
            content.classList.add('sidebar-content');
            content.setAttribute('id', 'sidebar-content');
            sidebar.appendChild(content);

            if (typeof item.content === 'string') {
                content.innerHTML = item.content;
            }
            else if (item.content instanceof Array) {
                for (const element of item.content) {
                    content.appendChild(element);
                }
            }
            else {
                content.appendChild(item.content);
            }
            sidebar.style.width = 'min(calc(100% * 0.6), 500px)';
            this._host.document.addEventListener('keydown', this._closeSidebarKeyDownHandler);
        }
        const container = this._getElementById('graph');
        if (container) {
            container.style.width = 'max(40vw, calc(100vw - 500px))';
        }
    }
};

sidebar.NodeSidebar = class {

    constructor(host, node) {
        this._host = host;
        this._node = node;
        this._elements = [];
        this._attributes = [];
        this._inputs = [];
        this._outputs = [];
        this._isCustom = node._isCustom;

        if (node.type) {
            let showDocumentation = null;
            const type = node.type;

            if (type && (type.description || type.inputs || type.outputs || type.attributes)) {
                showDocumentation = {};
                showDocumentation.text = type.nodes ? '\u0192': '?';
                showDocumentation.callback = () => {
                    this._raise('show-documentation', null);
                };
            }
            this._addProperty('type', new sidebar.ValueTextView(this._host, node.type.name, showDocumentation, node, this._isCustom));
            if (node.type.module) {
                this._addProperty('module', new sidebar.ValueTextView(this._host, node.type.module));
            }
        }

        if (node.name) {
            this._addProperty('name', new sidebar.ValueTextView(this._host, node.name));
        }

        if (node.location) {
            this._addProperty('location', new sidebar.ValueTextView(this._host, node.location));
        }

        if (node.description) {
            this._addProperty('description', new sidebar.ValueTextView(this._host, node.description));
        }

        if (node.device) {
            this._addProperty('device', new sidebar.ValueTextView(this._host, node.device));
        }

        const attributes = node.attributes;
        if(this._isCustom){
            const attributesElements = new sidebar.EditAttributesView(host, node, this._isCustom).render();
            for(const attributesElement of attributesElements){
                this._elements.push(attributesElement);
            }
        }
        else{
            if (attributes && attributes.length > 0) {
                const attributesElements = new sidebar.EditAttributesView(host, node, this._isCustom).render();
                for(const attributesElement of attributesElements){
                    this._elements.push(attributesElement);
                }
            }
        }

        const inputs = node.inputs;
        if (inputs && inputs.length > 0) {
            const inputsElements = new sidebar.EditInputsView(host, inputs, this._isCustom, this._node).render();
            for(const inputsElement of inputsElements){
                this._elements.push(inputsElement);
            }
        }

        const outputs = node.outputs;
        if (outputs && outputs.length > 0) {
            const outputsElements = new sidebar.EditOutputsView(host, outputs, this._isCustom, this._node).render();
            for(const outputsElement of outputsElements){
                this._elements.push(outputsElement);
            }
        }

        const separator = this._host.document.createElement('div');
        separator.className = 'sidebar-view-separator';
        this._elements.push(separator);
    }

    render() {
        return this._elements;
    }


    _addProperty(name, value) {
        const item = new sidebar.NameValueView(this._host, name, value);
        this._elements.push(item.render());
    }

    _addHeader(title) {
        const headerElement = this._host.document.createElement('div');
        headerElement.className = 'sidebar-view-header';
        headerElement.innerText = title;
        this._elements.push(headerElement);
    }

    

    toggleInput(name) {
        for (const input of this._inputs) {
            if (name === input.name) {
                input.toggle();
            }
        }
    }

    on(event, callback) {
        this._events = this._events || {};
        this._events[event] = this._events[event] || [];
        this._events[event].push(callback);
    }

    _raise(event, data) {
        if (this._events && this._events[event]) {
            for (const callback of this._events[event]) {
                callback(this, data);
            }
        }
    }
};

sidebar.EditAttributesView = class{

    constructor(host, node, isCustom) {
        this._host = host;
        this._node = node;
        this._elements = [];
        this._attributes = [];
        this._isCustom = isCustom;
        this._attributesBox = host.document.createElement('div');

        this._editObject = {
            name: 'custom',
            _attribute: {},
            _nodeIdx: parseInt(this._node.location),
            _subgraphIdx: this._node._subgraphIdx
        };

        const sortedAttributes = node.attributes.slice();
        sortedAttributes.sort((a, b) => {
            const au = a.name.toUpperCase();
            const bu = b.name.toUpperCase();
            return (au < bu) ? -1 : (au > bu) ? 1 : 0;
        });
        this._addHeader('Attributes');
        let index = 0;
        for (const attribute of sortedAttributes) {
            this._addAttribute(attribute.name, attribute, index);
            index++;
        }
        if(isCustom === true){
            const addAttribute = this._host.document.createElement('div');
            addAttribute.className = 'sidebar-view-item-value-add';
            addAttribute.innerText = '+ New Attributes';
            addAttribute.addEventListener('click', () => {
                this.add();
            });
            this._attributesBox.appendChild(addAttribute);
            this._elements.push(this._attributesBox);
        }
    }

    _addHeader(title) {
        const headerElement = this._host.document.createElement('div');
        headerElement.className = 'sidebar-view-header';
        headerElement.innerText = title;
        this._elements.push(headerElement);
    }

    _addAttribute(name, attribute, index) {
        const item = new NodeAttributeView(this._host, attribute, this._isCustom, index, this._node);
        item.on('show-graph', (sender, graph) => {
            this._raise('show-graph', graph);
        });
        const view = new sidebar.NameValueView(this._host, name, item, index, 'attribute');
        this._attributes.push(view);
        if(this._isCustom === true){
            this._attributesBox.appendChild(view.render());
        }
        else{
            this._elements.push(view.render());
        }
    }

    add()
    {
        this._editObject._attribute.name = this._node.type.name;
        const keys = [];
        for(const key of this._node.attributes){
            keys.push(key.name);
            this._editObject._attribute[key.name] = key.value;
            this._editObject._attribute[key.name + '_type'] = key.type;
        }
        keys.push('attribute');
        this._editObject._attribute['attribute'] = 'value';
        this._editObject._attribute['attribute_type'] = 'string';
        this._editObject._attribute.keys = keys;

        vscode.postMessage({
            command: 'edit',
            type: 'attribute',
            data: this._editObject,
        });
    }
    
    render() {
        return this._elements;
    }
};

sidebar.EditInputsView = class{

    constructor(host, inputs, isCustom, node) {
        this._host = host;
        this._elements = [];
        this._inputs = [];
        this._index = 0;
        this._isCustom = isCustom;
        this._node = node;

        this._addHeader('Inputs');
        for (const input of inputs) {
            this._addInput(input.name, input);
            this._index++;
=======

            this._host.document.removeEventListener('keydown', this._closeSidebarKeyDownHandler);
        }
    }

    _activate(item) {
        const sidebar = this._getElementById('sidebar');
        if (sidebar) {
            sidebar.innerHTML = '';

            const title = this._host.document.createElement('h1');
            title.classList.add('sidebar-title');
            title.innerHTML = item.title ? item.title.toUpperCase() : '';
            sidebar.appendChild(title);

            const closeButton = this._host.document.createElement('a');
            closeButton.classList.add('sidebar-closebutton');
            closeButton.setAttribute('id', 'sidebar-closebutton');
            closeButton.setAttribute('href', 'javascript:void(0)');
            closeButton.innerHTML = '&times;';
            closeButton.addEventListener('click', this._closeSidebarHandler);
            sidebar.appendChild(closeButton);

            const content = this._host.document.createElement('div');
            content.classList.add('sidebar-content');
            content.setAttribute('id', 'sidebar-content');
            sidebar.appendChild(content);

            if (typeof item.content === 'string') {
                content.innerHTML = item.content;
            }
            else if (item.content instanceof Array) {
                for (const element of item.content) {
                    content.appendChild(element);
                }
            }
            else {
                content.appendChild(item.content);
            }
            sidebar.style.width = 'min(calc(100% * 0.6), 500px)';
            this._host.document.addEventListener('keydown', this._closeSidebarKeyDownHandler);
        }
        const container = this._getElementById('graph');
        if (container) {
            container.style.width = 'max(40vw, calc(100vw - 500px))';
        }
    }
};

sidebar.NodeSidebar = class {

    constructor(host, node) {
        this._host = host;
        this._node = node;
        this._elements = [];
        this._attributes = [];
        this._inputs = [];
        this._outputs = [];
        this._isCustom = node._isCustom;

        if (node.type) {
            let showDocumentation = null;
            const type = node.type;

            if (type && (type.description || type.inputs || type.outputs || type.attributes)) {
                showDocumentation = {};
                showDocumentation.text = type.nodes ? '\u0192': '?';
                showDocumentation.callback = () => {
                    this._raise('show-documentation', null);
                };
            }
            this._addProperty('type', new sidebar.ValueTextView(this._host, node.type.name, showDocumentation, node, this._isCustom));
            if (node.type.module) {
                this._addProperty('module', new sidebar.ValueTextView(this._host, node.type.module));
            }
        }

        if (node.name) {
            this._addProperty('name', new sidebar.ValueTextView(this._host, node.name));
        }

        if (node.location) {
            this._addProperty('location', new sidebar.ValueTextView(this._host, node.location));
        }

        if (node.description) {
            this._addProperty('description', new sidebar.ValueTextView(this._host, node.description));
        }

        if (node.device) {
            this._addProperty('device', new sidebar.ValueTextView(this._host, node.device));
        }

        const attributes = node.attributes;
        if(this._isCustom){
            const attributesElements = new sidebar.EditAttributesView(host, node, this._isCustom).render();
            for(const attributesElement of attributesElements){
                this._elements.push(attributesElement);
            }
        }
        else{
            if (attributes && attributes.length > 0) {
                const attributesElements = new sidebar.EditAttributesView(host, node, this._isCustom).render();
                for(const attributesElement of attributesElements){
                    this._elements.push(attributesElement);
                }
            }
        }

        const inputs = node.inputs;
        if (inputs && inputs.length > 0) {
            const inputsElements = new sidebar.EditInputsView(host, inputs, this._isCustom, this._node).render();
            for(const inputsElement of inputsElements){
                this._elements.push(inputsElement);
            }
        }

        const outputs = node.outputs;
        if (outputs && outputs.length > 0) {
            const outputsElements = new sidebar.EditOutputsView(host, outputs, this._isCustom, this._node).render();
            for(const outputsElement of outputsElements){
                this._elements.push(outputsElement);
            }
        }

        const separator = this._host.document.createElement('div');
        separator.className = 'sidebar-view-separator';
        this._elements.push(separator);
    }

    render() {
        return this._elements;
    }


    _addProperty(name, value) {
        const item = new sidebar.NameValueView(this._host, name, value);
        this._elements.push(item.render());
    }

    _addHeader(title) {
        const headerElement = this._host.document.createElement('div');
        headerElement.className = 'sidebar-view-header';
        headerElement.innerText = title;
        this._elements.push(headerElement);
    }

    

    toggleInput(name) {
        for (const input of this._inputs) {
            if (name === input.name) {
                input.toggle();
            }
        }
    }

    on(event, callback) {
        this._events = this._events || {};
        this._events[event] = this._events[event] || [];
        this._events[event].push(callback);
    }

    _raise(event, data) {
        if (this._events && this._events[event]) {
            for (const callback of this._events[event]) {
                callback(this, data);
            }
        }
    }
};

sidebar.EditAttributesView = class{

    constructor(host, node, isCustom) {
        this._host = host;
        this._node = node;
        this._elements = [];
        this._attributes = [];
        this._isCustom = isCustom;
        this._attributesBox = host.document.createElement('div');

        this._editObject = {
            name: 'custom',
            _attribute: {},
            _nodeIdx: parseInt(this._node.location),
            _subgraphIdx: this._node._subgraphIdx
        };

        const sortedAttributes = node.attributes.slice();
        sortedAttributes.sort((a, b) => {
            const au = a.name.toUpperCase();
            const bu = b.name.toUpperCase();
            return (au < bu) ? -1 : (au > bu) ? 1 : 0;
        });
        this._addHeader('Attributes');
        let index = 0;
        for (const attribute of sortedAttributes) {
            this._addAttribute(attribute.name, attribute, index);
            index++;
        }
        if(isCustom === true){
            const addAttribute = this._host.document.createElement('div');
            addAttribute.className = 'sidebar-view-item-value-add';
            addAttribute.innerText = '+ New Attributes';
            addAttribute.addEventListener('click', () => {
                this.add();
            });
            this._attributesBox.appendChild(addAttribute);
            this._elements.push(this._attributesBox);
>>>>>>> 9113cf4a
        }
    }

    _addHeader(title) {
        const headerElement = this._host.document.createElement('div');
        headerElement.className = 'sidebar-view-header';
        headerElement.innerText = title;
        this._elements.push(headerElement);
    }

<<<<<<< HEAD
    _addInput(name, input) {
        if (input.arguments.length > 0) {
            const inputAttributes = {
                title: 'input',
                index: this._index,
                this: this._isCustom,
                name: name,
                nodeIdx: this._node._location,
                subgraphIdx: this._node._subgraphIdx,
                visible: true,
            };

            const view = new sidebar.ParameterView(this._host, input, inputAttributes);
            view.on('export-tensor', (sender, tensor) => {
                this._raise('export-tensor', tensor);
            });
            view.on('error', (sender, tensor) => {
                this._raise('error', tensor);
            });
            const item = new sidebar.NameValueView(this._host, name, view, this._index, 'input');
            this._inputs.push(item);
            this._elements.push(item.render());
        }
    }
    
    render() {
        return this._elements;
    }
};

sidebar.EditOutputsView = class{

    constructor(host, outputs, isCustom, node) {
        this._host = host;
        this._elements = [];
        this._outputs = [];
        this._isCustom = isCustom;
        this._index = 0;
        this._node = node;

        this._addHeader('Outputs');
        for (const output of outputs) {
            this._addOutput(output.name, output);
            this._index++;
        }
    }

    _addHeader(title) {
        const headerElement = this._host.document.createElement('div');
        headerElement.className = 'sidebar-view-header';
        headerElement.innerText = title;
        this._elements.push(headerElement);
    }

    _addOutput(name, output) {
        if (output.arguments.length > 0) {
            const inputAttributes = {
                title: 'output',
                index: this._index,
                this: this._isCustom,
                name: name,
                nodeIdx: this._node._location,
                subgraphIdx: this._node._subgraphIdx,
                visible: true,
            };
            const view = new sidebar.ParameterView(this._host, output, inputAttributes);
            const item = new sidebar.NameValueView(this._host, name, view, this._index, 'output');
            this._outputs.push(item);
            this._elements.push(item.render());
        }
=======
    _addAttribute(name, attribute, index) {
        const item = new NodeAttributeView(this._host, attribute, this._isCustom, index, this._node);
        item.on('show-graph', (sender, graph) => {
            this._raise('show-graph', graph);
        });
        const view = new sidebar.NameValueView(this._host, name, item, index, 'attribute');
        this._attributes.push(view);
        if(this._isCustom === true){
            this._attributesBox.appendChild(view.render());
        }
        else{
            this._elements.push(view.render());
        }
    }

    add()
    {
        this._editObject._attribute.name = this._node.type.name;
        const keys = [];
        for(const key of this._node.attributes){
            keys.push(key.name);
            this._editObject._attribute[key.name] = key.value;
            this._editObject._attribute[key.name + '_type'] = key.type;
        }
        keys.push('attribute');
        this._editObject._attribute['attribute'] = 'value';
        this._editObject._attribute['attribute_type'] = 'string';
        this._editObject._attribute.keys = keys;

        vscode.postMessage({
            command: 'edit',
            type: 'attribute',
            data: this._editObject,
        });
>>>>>>> 9113cf4a
    }
    
    render() {
        return this._elements;
    }
};

<<<<<<< HEAD
sidebar.NameValueView = class {

    constructor(host, name, value, index, title) {
        this._host = host;
        this._name = name;
        this._value = value;

        const nameElement = this._host.document.createElement('div');
        nameElement.className = 'sidebar-view-item-name';

        const nameInputElement = this._host.document.createElement('input');
        nameInputElement.setAttribute('id', title + index);
        nameInputElement.setAttribute('type', 'text');
        nameInputElement.setAttribute('value', name);
        nameInputElement.setAttribute('title', name);
        nameInputElement.disabled = true;
        nameElement.appendChild(nameInputElement);

        const valueElement = this._host.document.createElement('div');
        valueElement.className = 'sidebar-view-item-value-list';

        for (const element of value.render()) {
            valueElement.appendChild(element);
=======
sidebar.EditInputsView = class{

    constructor(host, inputs, isCustom, node) {
        this._host = host;
        this._elements = [];
        this._inputs = [];
        this._index = 0;
        this._isCustom = isCustom;
        this._node = node;

        this._addHeader('Inputs');
        for (const input of inputs) {
            this._addInput(input.name, input);
            this._index++;
        }
    }

    _addHeader(title) {
        const headerElement = this._host.document.createElement('div');
        headerElement.className = 'sidebar-view-header';
        headerElement.innerText = title;
        this._elements.push(headerElement);
    }

    _addInput(name, input) {
        if (input.arguments.length > 0) {
            const inputAttributes = {
                title: 'input',
                index: this._index,
                this: this._isCustom,
                name: name,
                nodeIdx: this._node._location,
                subgraphIdx: this._node._subgraphIdx,
                visible: true,
            };

            const view = new sidebar.ParameterView(this._host, input, inputAttributes);
            view.on('export-tensor', (sender, tensor) => {
                this._raise('export-tensor', tensor);
            });
            view.on('error', (sender, tensor) => {
                this._raise('error', tensor);
            });
            const item = new sidebar.NameValueView(this._host, name, view, this._index, 'input');
            this._inputs.push(item);
            this._elements.push(item.render());
        }
    }
    
    render() {
        return this._elements;
    }
};

sidebar.EditOutputsView = class{

    constructor(host, outputs, isCustom, node) {
        this._host = host;
        this._elements = [];
        this._outputs = [];
        this._isCustom = isCustom;
        this._index = 0;
        this._node = node;

        this._addHeader('Outputs');
        for (const output of outputs) {
            this._addOutput(output.name, output);
            this._index++;
>>>>>>> 9113cf4a
        }
    }

<<<<<<< HEAD
        this._element = this._host.document.createElement('div');
        this._element.className = 'sidebar-view-item';
        this._element.appendChild(nameElement);
        this._element.appendChild(valueElement);
    }

    get name() {
        return this._name;
    }

    render() {
        return this._element;
    }

    toggle() {
        this._value.toggle();
    }
};

sidebar.SelectView = class {

    constructor(host, values, selected) {
        this._host = host;
        this._elements = [];
        this._values = values;

        const selectElement = this._host.document.createElement('select');
        selectElement.setAttribute('class', 'sidebar-view-item-select');
        selectElement.addEventListener('change', (e) => {
            this._raise('change', this._values[e.target.selectedIndex]);
        });
        this._elements.push(selectElement);

        for (const value of values) {
            const optionElement = this._host.document.createElement('option');
            optionElement.innerText = value.name || '';
            if (value === selected) {
                optionElement.setAttribute('selected', 'selected');
            }
            selectElement.appendChild(optionElement);
        }
    }

    render() {
        return this._elements;
    }

    on(event, callback) {
        this._events = this._events || {};
        this._events[event] = this._events[event] || [];
        this._events[event].push(callback);
    }

    _raise(event, data) {
        if (this._events && this._events[event]) {
            for (const callback of this._events[event]) {
                callback(this, data);
            }
        }
    }
};

sidebar.ValueTextView = class {

    constructor(host, value, action, node, isCustom) {
        this._host = host;
        this._elements = [];
        const element = this._host.document.createElement('div');
        element.className = 'sidebar-view-item-value';
        this._elements.push(element);
        this._node = node;
        if(node){
            this._type = node.type;
            this._editObject = {
                name: 'custom',
                _attribute: {},
                _nodeIdx: parseInt(this._node.location),
                _subgraphIdx: this._node._subgraphIdx
            };
        }

        if (action) {
            this._action = this._host.document.createElement('div');
            this._action.className = 'sidebar-view-item-value-expander';
            this._action.innerHTML = action.text;
            this._action.addEventListener('click', () => {
                action.callback();
            });
            element.appendChild(this._action);
        }

        const list = Array.isArray(value) ? value : [ value ];
        let className = 'sidebar-view-item-value-line';
        if(isCustom === true && this._type){
            for (const item of list) {
                const line = this._host.document.createElement('div');
                this._input = this._host.document.createElement('input');
                this._editButton = this._host.document.createElement('div');
                this._saveButton = this._host.document.createElement('div');
                this._cancelButton = this._host.document.createElement('div');
                this._input.className = 'sidebar-view-item-value-line-input';
                this._editButton.className = 'sidebar-view-item-value-expander codicon codicon-edit';
                this._saveButton.className = 'sidebar-view-item-value-expander codicon codicon-save';
                this._cancelButton.className = 'sidebar-view-item-value-expander codicon codicon-discard';
                this._input.value = item;
                this._input.disabled = true;
                this._saveButton.setAttribute('style', 'display: none;');
                this._cancelButton.setAttribute('style', 'display: none;');
                line.appendChild(this._input);
                line.appendChild(this._editButton);
                line.appendChild(this._cancelButton);
                line.appendChild(this._saveButton);
                element.appendChild(line);
                className = 'sidebar-view-item-value-line-border';

                this._editButton.addEventListener('click', () => {
                    this.edit();
                });

                this._saveButton.addEventListener('click', () => {
                    this.save();
                });

                this._cancelButton.addEventListener('click', () => {
                    this.cancel();
                });
            }
        } else {
            for (const item of list) {
                const line = this._host.document.createElement('div');
                line.className = className;
                line.innerText = item;
                element.appendChild(line);
                className = 'sidebar-view-item-value-line-border';
            }
        }
    }

    edit() {
        this._input.disabled = false;
        this._editButton.setAttribute('style', 'display: none;');
        this._saveButton.setAttribute('style', 'display: ;');
        this._cancelButton.setAttribute('style', 'display: ;');
    }

    save() {
        this._editObject._attribute.name = this._input.value;
        const keys = [];
        for(const key of this._node.attributes){
            keys.push(key.name);
            this._editObject._attribute[key.name] = key.value;
            this._editObject._attribute[key.name + '_type'] = key.type;
        }
        this._editObject._attribute.keys = keys;

        vscode.postMessage({
            command: 'edit',
            type: 'attribute',
            data: this._editObject,
        });
=======
    _addHeader(title) {
        const headerElement = this._host.document.createElement('div');
        headerElement.className = 'sidebar-view-header';
        headerElement.innerText = title;
        this._elements.push(headerElement);
    }

    _addOutput(name, output) {
        if (output.arguments.length > 0) {
            const inputAttributes = {
                title: 'output',
                index: this._index,
                this: this._isCustom,
                name: name,
                nodeIdx: this._node._location,
                subgraphIdx: this._node._subgraphIdx,
                visible: true,
            };
            const view = new sidebar.ParameterView(this._host, output, inputAttributes);
            const item = new sidebar.NameValueView(this._host, name, view, this._index, 'output');
            this._outputs.push(item);
            this._elements.push(item.render());
        }
    }
    
    render() {
        return this._elements;
    }
};

sidebar.NameValueView = class {

    constructor(host, name, value, index, title) {
        this._host = host;
        this._name = name;
        this._value = value;

        const nameElement = this._host.document.createElement('div');
        nameElement.className = 'sidebar-view-item-name';

        const nameInputElement = this._host.document.createElement('input');
        nameInputElement.setAttribute('id', title + index);
        nameInputElement.setAttribute('type', 'text');
        nameInputElement.setAttribute('value', name);
        nameInputElement.setAttribute('title', name);
        nameInputElement.disabled = true;
        nameElement.appendChild(nameInputElement);

        const valueElement = this._host.document.createElement('div');
        valueElement.className = 'sidebar-view-item-value-list';

        for (const element of value.render()) {
            valueElement.appendChild(element);
        }

        this._element = this._host.document.createElement('div');
        this._element.className = 'sidebar-view-item';
        this._element.appendChild(nameElement);
        this._element.appendChild(valueElement);
    }

    get name() {
        return this._name;
    }

    render() {
        return this._element;
    }

    toggle() {
        this._value.toggle();
    }
};

sidebar.SelectView = class {

    constructor(host, values, selected) {
        this._host = host;
        this._elements = [];
        this._values = values;

        const selectElement = this._host.document.createElement('select');
        selectElement.setAttribute('class', 'sidebar-view-item-select');
        selectElement.addEventListener('change', (e) => {
            this._raise('change', this._values[e.target.selectedIndex]);
        });
        this._elements.push(selectElement);

        for (const value of values) {
            const optionElement = this._host.document.createElement('option');
            optionElement.innerText = value.name || '';
            if (value === selected) {
                optionElement.setAttribute('selected', 'selected');
            }
            selectElement.appendChild(optionElement);
        }
    }

    render() {
        return this._elements;
    }

    on(event, callback) {
        this._events = this._events || {};
        this._events[event] = this._events[event] || [];
        this._events[event].push(callback);
    }

    _raise(event, data) {
        if (this._events && this._events[event]) {
            for (const callback of this._events[event]) {
                callback(this, data);
            }
        }
>>>>>>> 9113cf4a
    }
};

sidebar.ValueTextView = class {

<<<<<<< HEAD
    cancel() {
        this._input.disabled = true;
        this._editButton.setAttribute('style', 'display: ;');
        this._saveButton.setAttribute('style', 'display: none;');
        this._cancelButton.setAttribute('style', 'display: none;');
        this._input.value = this._type.name;
    }

    render() {
        return this._elements;
    }

    toggle() {
    }
};

class NodeAttributeView {

    constructor(host, attribute, isCustom, index, node) {
        this._host = host;
        this._attribute = attribute;
        this._element = this._host.document.createElement('div');
        this._element.className = 'sidebar-view-item-value';
        this._isCustom = isCustom;
        this._attributeName = '';
        this._index = index;
        this._node = node;
        this._line;
        this._select;

        this._editObject = {
            name: '',
            _attribute: {},
            _nodeIdx: parseInt(this._node.location),
            _subgraphIdx: this._node._subgraphIdx
        };

        if (isCustom) {
            this._editObject.name = 'custom';
        } else {
            this._editObject.name = node.type.name;
        }
        
        this.show();
    }

    show(){
        const type = this._attribute.type;
        const value = this._attribute._value;
        if (type) {
            this._expander = this._host.document.createElement('div');
            this._edit = this._host.document.createElement('div');
            this._expander.className = 'sidebar-view-item-value-expander codicon codicon-chevron-down';
            this._edit.className = "sidebar-view-item-value-expander codicon codicon-edit";
            this._expander.addEventListener('click', () => {
                this.toggle();
            });
            this._edit.addEventListener('click', () => {
                this.edit();
            });
            this._element.appendChild(this._expander);
            this._element.appendChild(this._edit);
        }
        else{
            this._edit = this._host.document.createElement('div');
            this._edit.className = 'sidebar-view-item-value-edit codicon codicon-edit';
            this._edit.addEventListener('click', () => {
                this.edit();
            });
            this._element.appendChild(this._edit);
        }
        switch (type) {
            case 'graph': {
                const line = this._host.document.createElement('div');
                line.className = 'sidebar-view-item-value-line-link';
                line.innerHTML = value.name;
                line.addEventListener('click', () => {
                    this._raise('show-graph', value);
                });
                this._element.appendChild(line);
                break;
            }
            case 'function': {
                const line = this._host.document.createElement('div');
                line.className = 'sidebar-view-item-value-line-link';
                line.innerHTML = type === value.type.name;
                line.addEventListener('click', () => {
                    this._raise('show-graph', value.type);
                });
                this._element.appendChild(line);
                break;
            }
            default: {
                let content = new sidebar.Formatter(value, type).toString();
                if (content && content.length > 1000) {
                    content = content.substring(0, 1000) + '\u2026';
                }
                if (content && typeof content === 'string') {
                    content = content.split('<').join('&lt;').split('>').join('&gt;');
                }
                const line = this._host.document.createElement('div');
                line.className = 'sidebar-view-item-value-line';
                line.innerHTML = content ? content : '&nbsp;';
                this._element.appendChild(line);
            }
        }
    }

    toggle() {
        if (this._expander.className === 'sidebar-view-item-value-expander codicon codicon-chevron-down') {
            this._expander.className = 'sidebar-view-item-value-expander codicon codicon-chevron-up';

            const typeLine = this._host.document.createElement('div');
            typeLine.className = 'sidebar-view-item-value-line-border';
            const type = this._attribute.type;
            const value = this._attribute.value;
            if (type === 'tensor' && value && value.type) {
                typeLine.innerHTML = 'type: ' + '<code><b>' + value.type.toString() + '</b></code>';
                this._element.appendChild(typeLine);
            }
            else {
                typeLine.innerHTML = 'type: ' + '<code><b>' + this._attribute.type + '</b></code>';
                this._element.appendChild(typeLine);
            }

            const description = this._attribute.description;
            if (description) {
                const descriptionLine = this._host.document.createElement('div');
                descriptionLine.className = 'sidebar-view-item-value-line-border';
                descriptionLine.innerHTML = description;
                this._element.appendChild(descriptionLine);
            }

            if (this._attribute.type === 'tensor' && value) {
                const state = value.state;
                const valueLine = this._host.document.createElement('div');
                valueLine.className = 'sidebar-view-item-value-line-border';
                const contentLine = this._host.document.createElement('pre');
                contentLine.innerHTML = state || value.toString();
                valueLine.appendChild(contentLine);
                this._element.appendChild(valueLine);
            }
        }
        else {
            this._expander.className = 'sidebar-view-item-value-expander codicon codicon-chevron-down';
            while (this._element.childElementCount > 3) {
                this._element.removeChild(this._element.lastChild);
            }
        }
    }

    edit(){
        while (this._element.childElementCount) {
            this._element.removeChild(this._element.lastChild);
        }
        const type = this._attribute.type;

        if(this._isCustom === true){
            const input = this._host.document.getElementById('attribute' + this._index);
            input.disabled = false;
            this._attributeName = input.value;
        }

        this._save = this._host.document.createElement('div');
        this._cancel = this._host.document.createElement('div');
        this._remove = this._host.document.createElement('div');
        this._save.className = 'sidebar-view-item-value-save codicon codicon-save';
        this._cancel.className = 'sidebar-view-item-value-cancel codicon codicon-discard';
        this._remove.className = 'sidebar-view-item-value-remove codicon codicon-trash';
        this._save.addEventListener('click', (e) => {
            e.preventDefault();
            this.save();
        });
        this._cancel.addEventListener('click', () => {
            this.cancel();
        });
        this._remove.addEventListener('click', () => {
            this.remove();
        });
        if(this._isCustom === true){
            this._element.appendChild(this._remove);
        }
        this._element.appendChild(this._cancel);
        this._element.appendChild(this._save);
        
        const value = this._attribute.value;

        switch (type) {
            case 'graph': {
                const line = this._host.document.createElement('div');
                line.className = 'sidebar-view-item-value-line-link';
                line.innerHTML = value.name;
                line.addEventListener('click', () => {
                    this._raise('show-graph', value);
                });
                this._element.appendChild(line);
                break;
            }
            case 'function': {
                const line = this._host.document.createElement('div');
                line.className = 'sidebar-view-item-value-line-link';
                line.innerHTML = type === value.type.name;
                line.addEventListener('click', () => {
                    this._raise('show-graph', value.type);
                });
                this._element.appendChild(line);
                break;
            }
            default: {
                let content = new sidebar.Formatter(value, type).toString();
                if (content && content.length > 1000) {
                    content = content.substring(0, 1000) + '\u2026';
                }
                if (content && typeof content === 'string') {
                    content = content.split('<').join('&lt;').split('>').join('&gt;');
                }
                let line;
                if(typeName[type]){
                    line = this._host.document.createElement('select');
                    for(const options of typeName[type]){
                        const option = this._host.document.createElement('option');
                        option.setAttribute('value', options);
                        option.innerText = options;
                        if(options.toLowerCase() === content.toLowerCase()){
                            option.setAttribute('selected', 'selected');
                        }
                        line.appendChild(option);
                    }
                    line.setAttribute('name', type);
                    line.className = 'sidebar-view-item-value-line-select';
                } 
                else{
                    line = this._host.document.createElement('input');
                    line.setAttribute('type', 'text');
                    line.className = 'sidebar-view-item-value-line-input';
                    line.setAttribute('value', content ? content : '&nbsp;');
                }
                this._line = line;
                this._element.appendChild(line);
            }
            if(type){
                const typeLine = this._host.document.createElement('div');
                typeLine.className = 'sidebar-view-item-value-line-border';
                if(!this._isCustom){
                    if (type === 'tensor' && value && value.type) {
                        typeLine.innerHTML = 'type: ' + '<code><b>' + value.type.toString() + '</b></code>';
                        this._element.appendChild(typeLine);
                    }
                    else {
                        typeLine.innerHTML = 'type: ' + '<code><b>' + this._attribute.type + '</b></code>';
                        this._element.appendChild(typeLine);
                    }
                }
                else{
                    typeLine.innerHTML = 'type: ';
                    this._select = this._host.document.createElement('select');
                    this._select.className = 'sidebar-view-item-value-line-type-select';
                    for(const type of customType){
                        const option = this._host.document.createElement('option');
                        option.setAttribute('value', type);
                        option.innerText = type.toLowerCase();
                        if(type.toLowerCase() === this._attribute.type){
                            option.setAttribute('selected', 'selected');
                        }
                        this._select.appendChild(option);
                    }
                    typeLine.appendChild(this._select);
                    this._element.appendChild(typeLine);
                }

                const description = this._attribute.description;
                if (description) {
                    const descriptionLine = this._host.document.createElement('div');
                    descriptionLine.className = 'sidebar-view-item-value-line-border';
                    descriptionLine.innerHTML = description;
                    this._element.appendChild(descriptionLine);
                }
            }

            if (this._attribute.type === 'tensor' && value) {
                const state = value.state;
                const valueLine = this._host.document.createElement('div');
                valueLine.className = 'sidebar-view-item-value-line-border';
                const contentLine = this._host.document.createElement('pre');
                contentLine.innerHTML = state || value.toString();
                valueLine.appendChild(contentLine);
                this._element.appendChild(valueLine);
            }
        }
    }

    save(){
        if (this._attribute._type === 'int32') {
        if(this._line.value - 0 > 2147483648) {
            vscode.postMessage({
                command : 'alert',
                text: 'Can\'t exceed 2,147,483,648'
            });
            return;
            }
        }

        if (this._isCustom === true) {
            const input = this._host.document.getElementById('attribute' + this._index);
            if (this._select.value === 'int') {
                if (this._line.value - 0 > 2147483648) {
                    vscode.postMessage({
                        command : 'alert',
                        text: 'Can\'t exceed 2,147,483,648'
                    });
                    return;
                }
            }
            input.disabled = true;
            this._attribute._name = input.value;
            this._attribute._type = this._select.value;
            this._attribute._value = this._line.value;
        }

        while (this._element.childElementCount) {
            this._element.removeChild(this._element.lastChild);
        }

        if (!this._isCustom) {
            this._editObject._attribute.name = this._attribute.name;
            this._editObject._attribute._value = this._line.value;
            this._editObject._attribute._type = this._attribute.type;
        } else {
            this.makeEditCustomObject();
        }
        vscode.postMessage({
            command: 'edit',
            type: 'attribute',
            data: this._editObject,
        });
    }

    makeEditCustomObject() {
        this._editObject._attribute.name = this._node.type.name;
        const keys = [];
        for(const key of this._node.attributes){
            keys.push(key.name);
            this._editObject._attribute[key.name] = key.value;
            this._editObject._attribute[key.name + '_type'] = key.type;
        }
        this._editObject._attribute.keys = keys;
    }

    cancel(){
        if(this._isCustom === true){
            const input = this._host.document.getElementById('attribute' + this._index);
            input.disabled = true;
            input.value = this._attributeName;
        }
        while (this._element.childElementCount) {
            this._element.removeChild(this._element.lastChild);
        }

        this.show();
    }

    remove(){
        const input = this._host.document.getElementById('attribute' + this._index);
        const box = input.parentElement.parentElement.parentElement;
        const element = input.parentElement.parentElement;
        box.removeChild(element);
        for(const i in this._node._attributes){
            if(this._node._attributes[i].name === this._attribute.name){
                this._node._attributes.splice(i,1);
                break;
            }
        }

        this._editObject._attribute.name = this._node.type.name;
        const keys = [];
        for(const key of this._node.attributes){
            keys.push(key.name);
            this._editObject._attribute[key.name] = key.value;
            this._editObject._attribute[key.name + '_type'] = key.type;
        }
        this._editObject._attribute.keys = keys;

        vscode.postMessage({
            command: 'edit',
            type: 'attribute',
            data: this._editObject,
        });
    }
    
    render() {
        return [ this._element ];
    }

    on(event, callback) {
        this._events = this._events || {};
        this._events[event] = this._events[event] || [];
        this._events[event].push(callback);
    }

    _raise(event, data) {
        if (this._events && this._events[event]) {
            for (const callback of this._events[event]) {
                callback(this, data);
            }
        }
    }
}

sidebar.ParameterView = class {

    constructor(host, tensors, ioAttributes) {
        this._elements = [];
        this._items = [];

        for (const argument of tensors.arguments) {
            const item = new sidebar.ArgumentView(host, argument, tensors, ioAttributes);
            item.on('export-tensor', (sender, tensor) => {
                this._raise('export-tensor', tensor);
            });
            item.on('error', (sender, tensor) => {
                this._raise('error', tensor);
            });
            this._items.push(item);
            this._elements.push(item.render());
        }
    }

    render() {
        return this._elements;
    }

    toggle() {
        for (const item of this._items) {
            item.toggle();
        }
    }

    on(event, callback) {
        this._events = this._events || {};
        this._events[event] = this._events[event] || [];
        this._events[event].push(callback);
    }

    _raise(event, data) {
        if (this._events && this._events[event]) {
            for (const callback of this._events[event]) {
                callback(this, data);
            }
        }
    }
};

sidebar.ArgumentView = class {

    constructor(host, argument, tensors, ioAttributes) {
        this._host = host;
        this._argument = argument;
        this._select;
        this._shape;
        this._data;
        this._index = ioAttributes.index;
        this._isCustom = ioAttributes.isCustom;
        this._tensors = tensors;
        this._title = ioAttributes.title;

        this._editObject = {
            _name: ioAttributes.name,
            _visible : ioAttributes.visible,
            _arguments: JSON.parse(JSON.stringify(argument)),
            _subgraphIdx: ioAttributes.subgraphIdx,
            _nodeIdx: ioAttributes.nodeIdx,
        };

        this._element = this._host.document.createElement('div');
        this._element.className = 'sidebar-view-item-value';

        const initializer = argument.initializer;
        if (initializer) {
            this._element.classList.add('sidebar-view-item-value-dark');
        }

        this.show(initializer);
    }

    render() {
        return this._element;
    }

    toggle() {
        if (this._expander) {
            if (this._expander.className === 'sidebar-view-item-value-expander codicon codicon-chevron-down') {
                this._expander.className = 'sidebar-view-item-value-expander codicon codicon-chevron-up';

                const initializer = this._argument.initializer;
                if (this._hasId && this._hasKind) {
                    const kindLine = this._host.document.createElement('div');
                    kindLine.className = 'sidebar-view-item-value-line-border';
                    kindLine.innerHTML = 'kind: ' + '<b>' + initializer.kind + '</b>';
                    this._element.appendChild(kindLine);
                }
                let type = null;
                let denotation = null;
                if (this._argument.type) {
                    type = this._argument.type.toString();
                    denotation = this._argument.type.denotation || null;
                }
                if (type && (this._hasId || this._hasKind)) {
                    const typeLine = this._host.document.createElement('div');
                    typeLine.className = 'sidebar-view-item-value-line-border';
                    typeLine.innerHTML = 'type: <code><b>' + type.split('<').join('&lt;').split('>').join('&gt;') + '</b></code>';
                    this._element.appendChild(typeLine);
                }
                if (denotation) {
                    const denotationLine = this._host.document.createElement('div');
                    denotationLine.className = 'sidebar-view-item-value-line-border';
                    denotationLine.innerHTML = 'denotation: <code><b>' + denotation + '</b></code>';
                    this._element.appendChild(denotationLine);
                }

                const description = this._argument.description;
                if (description) {
                    const descriptionLine = this._host.document.createElement('div');
                    descriptionLine.className = 'sidebar-view-item-value-line-border';
                    descriptionLine.innerHTML = description;
                    this._element.appendChild(descriptionLine);
                }

                const quantization = this._argument.quantization;
                if (quantization) {
                    const quantizationLine = this._host.document.createElement('div');
                    quantizationLine.className = 'sidebar-view-item-value-line-border';
                    const content = !Array.isArray(quantization) ? quantization : '<br><br>' + quantization.map((value) => '    ' + value).join('<br>');
                    quantizationLine.innerHTML = '<span class=\'sidebar-view-item-value-line-content\'>quantization: ' + '<b>' + content + '</b></span>';
                    this._element.appendChild(quantizationLine);
                }

                if (this._argument.location !== undefined) {
                    const location = this._host.document.createElement('div');
                    location.className = 'sidebar-view-item-value-line-border';
                    location.innerHTML = 'location: ' + '<b>' + this._argument.location + '</b>';
                    this._element.appendChild(location);
                }

                if (initializer) {
                    const contentLine = this._host.document.createElement('pre');
                    const valueLine = this._host.document.createElement('div');
                    try {
                        const state = initializer.state;
                        if (state === null && this._host.save &&
                            initializer.type.dataType && initializer.type.dataType !== '?' &&
                            initializer.type.shape && initializer.type.shape.dimensions /*&& initializer.type.shape.dimensions.length > 0*/) {
                            this._saveButton = this._host.document.createElement('div');
                            this._saveButton.className = 'sidebar-view-item-value-expander';
                            this._saveButton.innerHTML = '&#x1F4BE;';
                            this._saveButton.addEventListener('click', () => {
                                this._raise('export-tensor', initializer);
                            });
                            this._element.appendChild(this._saveButton);
                        }

                        valueLine.className = 'sidebar-view-item-value-line-border';
                        contentLine.innerHTML = state || initializer.toString();
                    }
                    catch (err) {
                        contentLine.innerHTML = err.toString();
                        this._raise('error', err);
                    }
                    valueLine.appendChild(contentLine);
                    this._element.appendChild(valueLine);
                }
            }
            else {
                this._expander.className = 'sidebar-view-item-value-expander codicon codicon-chevron-down';
                while (this._element.childElementCount > 3) {
                    this._element.removeChild(this._element.lastChild);
                }
            }
        }
    }

    on(event, callback) {
        this._events = this._events || {};
        this._events[event] = this._events[event] || [];
        this._events[event].push(callback);
    }

    _raise(event, data) {
        if (this._events && this._events[event]) {
            for (const callback of this._events[event]) {
                callback(this, data);
            }
        }
    }

    show(initializer){
        const quantization = this._argument.quantization;
        const type = this._argument.type;
        const location = this._argument.location !== undefined;
        if (type || initializer || quantization || location) {
            this._expander = this._host.document.createElement('div');
            this._edit = this._host.document.createElement('div');
            this._expander.className = 'sidebar-view-item-value-expander codicon codicon-chevron-down';
            this._edit.className = 'sidebar-view-item-value-edit codicon codicon-edit';
            this._expander.addEventListener('click', () => {
                this.toggle();
            });
            this._edit.addEventListener('click', () => {
                this.edit();
            });
            this._element.appendChild(this._expander);
            this._element.appendChild(this._edit);
        }

        let name = this._argument.name || '';
        this._hasId = name ? true : false;
        this._hasKind = initializer && initializer.kind ? true : false;
        if (this._hasId || (!this._hasKind && !type)) {
            this._hasId = true;
            const nameLine = this._host.document.createElement('div');
            nameLine.className = 'sidebar-view-item-value-line';
            if (typeof name !== 'string') {
                throw new Error("Invalid argument identifier '" + JSON.stringify(name) + "'.");
            }
            name = name.split('\n').shift(); // custom argument id
            name = name || ' ';
            nameLine.innerHTML = '<span class=\'sidebar-view-item-value-line-content\'>name: <b>' + name + '</b></span>';
            this._element.appendChild(nameLine);
        }
        else if (this._hasKind) {
            const kindLine = this._host.document.createElement('div');
            kindLine.className = 'sidebar-view-item-value-line';
            kindLine.innerHTML = 'kind: <b>' + initializer.kind + '</b>';
            this._element.appendChild(kindLine);
        }
        else if (type) {
            const typeLine = this._host.document.createElement('div');
            typeLine.className = 'sidebar-view-item-value-line-border';
            typeLine.innerHTML = 'type: <code><b>' + type.toString().split('<').join('&lt;').split('>').join('&gt;') + '</b></code>';
            this._element.appendChild(typeLine);
        }
    }

    edit(){
        while (this._element.childElementCount) {
            this._element.removeChild(this._element.lastChild);
        }

        if(this._isCustom === true){
            const input = this._host.document.getElementById(this._title + this._index);
            input.disabled = false;
            this._attributeName = input.value;
        }

        const initializer = this._argument.initializer;
        const quantization = this._argument.quantization;
        let type = this._argument.type;
        const location = this._argument.location !== undefined;
        if (type || initializer || quantization || location) {
            this._save = this._host.document.createElement('div');
            this._cancel = this._host.document.createElement('div');
            this._save.className = 'sidebar-view-item-value-save codicon codicon-save';
            this._cancel.className = 'sidebar-view-item-value-cancel codicon codicon-discard';
            this._save.addEventListener('click', (e) => {
                e.preventDefault();
                this.save();
            });
            this._cancel.addEventListener('click', () => {
                this.cancel();
            });
            this._element.appendChild(this._cancel);
            this._element.appendChild(this._save);
        }

        let name = this._argument.name || '';
        this._hasId = name ? true : false;
        this._hasKind = initializer && initializer.kind ? true : false;
        if (this._hasId || (!this._hasKind && !type)) {
            this._hasId = true;
            const nameLine = this._host.document.createElement('div');
            const nameValue = this._host.document.createElement('input');
            nameValue.setAttribute('type', 'text');
            nameLine.className = 'sidebar-view-item-value-line';
            nameValue.className = 'sidebar-view-item-value-line-inputs';
            if (typeof name !== 'string') {
                throw new Error("Invalid argument identifier '" + JSON.stringify(name) + "'.");
            }
            name = name.split('\n').shift(); // custom argument id
            name = name || ' ';
            nameValue.setAttribute('value', name);
            nameLine.innerHTML = '<span class=\'sidebar-view-item-value-line-content\'>name: </span>';
            nameLine.appendChild(nameValue);
            this._element.appendChild(nameLine);
        }
        else if (this._hasKind) {
            const kindLine = this._host.document.createElement('div');
            kindLine.className = 'sidebar-view-item-value-line';
            kindLine.innerHTML = 'kind: <b>' + initializer.kind + '</b>';
            this._element.appendChild(kindLine);
        }
        else if (type) {
            const typeLine = this._host.document.createElement('div');
            typeLine.className = 'sidebar-view-item-value-line-border';
            typeLine.innerHTML = 'type: <code><b>' + type.toString().split('<').join('&lt;').split('>').join('&gt;') + '</b></code>';
            this._element.appendChild(typeLine);
        }
        if (this._hasId && this._hasKind) {
            const kindLine = this._host.document.createElement('div');
            kindLine.className = 'sidebar-view-item-value-line-border';
            kindLine.innerHTML = 'kind: ' + '<b>' + initializer.kind + '</b>';
            this._element.appendChild(kindLine);
        }
        let denotation = null;
        if (this._argument.type) {
            type = this._argument.type.toString();
            denotation = this._argument.type.denotation || null;
        }
        if (type && (this._hasId || this._hasKind)) {
            const typeLine = this._host.document.createElement('div');
            const typeSelect = this._host.document.createElement('select');
            const shape = this._host.document.createElement('input');
            typeLine.className = 'sidebar-view-item-value-line-border';
            typeSelect.className = 'sidebar-view-item-value-line-type-select';
            shape.className = 'sidebar-view-item-value-line-shape-input';
            this._select = typeSelect;
            this._shape = shape;
            typeLine.innerText = 'type: ';
            shape.setAttribute('value', this._argument.type.shape.dimensions.toString());
            for(const type of tensorType){
                const option = this._host.document.createElement('option');
                option.setAttribute('value', type);
                option.innerText = type.toLowerCase();
                if(type.toLowerCase() === this._argument.type.dataType){
                    option.setAttribute('selected', 'selected');
                }
                typeSelect.appendChild(option);
            }
            typeLine.appendChild(typeSelect);
            typeLine.appendChild(shape);
            this._element.appendChild(typeLine);
        }
        if (denotation) {
            const denotationLine = this._host.document.createElement('div');
            denotationLine.className = 'sidebar-view-item-value-line-border';
            denotationLine.innerHTML = 'denotation: <code><b>' + denotation + '</b></code>';
            this._element.appendChild(denotationLine);
        }

        const description = this._argument.description;
        if (description) {
            const descriptionLine = this._host.document.createElement('div');
            descriptionLine.className = 'sidebar-view-item-value-line-border';
            descriptionLine.innerHTML = description;
            this._element.appendChild(descriptionLine);
        }

        if (quantization) {
            const quantizationLine = this._host.document.createElement('div');
            quantizationLine.className = 'sidebar-view-item-value-line-border';
            const content = !Array.isArray(quantization) ? quantization : '<br><br>' + quantization.map((value) => '    ' + value).join('<br>');
            quantizationLine.innerHTML = '<span class=\'sidebar-view-item-value-line-content\'>quantization: ' + '<b>' + content + '</b></span>';
            this._element.appendChild(quantizationLine);
        }

        if (this._argument.location !== undefined) {
            const location = this._host.document.createElement('div');
            location.className = 'sidebar-view-item-value-line-border';
            location.innerHTML = 'location: ' + '<b>' + this._argument.location + '</b>';
            this._element.appendChild(location);
        }

        function resize(obj) {
            obj.style.height = '1px';
            obj.style.height = (12 + obj.scrollHeight) + 'px';
        }

        if (initializer) {
            const contentLine = this._host.document.createElement('textarea');
            const valueLine = this._host.document.createElement('div');
            try {
                const state = initializer.state;
                if (state === null && this._host.save &&
                    initializer.type.dataType && initializer.type.dataType !== '?' &&
                    initializer.type.shape && initializer.type.shape.dimensions /*&& initializer.type.shape.dimensions.length > 0*/) {
                    this._saveButton = this._host.document.createElement('div');
                    this._saveButton.className = 'sidebar-view-item-value-expander';
                    this._saveButton.innerHTML = '&#x1F4BE;';
                    this._saveButton.addEventListener('click', () => {
                        this._raise('export-tensor', initializer);
                    });
                    this._element.appendChild(this._saveButton);
                }
                this._data = contentLine;
                valueLine.className = 'sidebar-view-item-value-line-border';
                contentLine.className = 'sidebar-view-item-value-line-textarea';
                contentLine.innerHTML = state || initializer.toString();
                contentLine.style.height = 150 + contentLine.scrollHeight + 'px';
            }
            catch (err) {
                contentLine.innerHTML = err.toString();
                this._raise('error', err);
            }
            valueLine.appendChild(contentLine);
            this._element.appendChild(valueLine);
        }
    }

    save(){
        const type = this._select.value.toLowerCase();

        if (!this.check()) {
            vscode.postMessage({
                command: 'alert',
                text: 'FORMAT ERROR : Please enter commas and numbers only.'
            });
            return;
        }

        let shape = this._shape.value;
        shape = '{ "data": [' + shape + '] }';
        shape = JSON.parse(shape).data;

        this._editObject._arguments._isChanged = true;

        if (this._argument._initializer) {
            let data;
            if (this._data) {
                data = this._data.value;
            }
            
            const currentType = this._argument._type.dataType;
            
            let result;
            if (data && type === currentType && shape === this._argument._type._shape._dimensions ) {
                result = this.editBuffer(data, type, shape);
            } else if (data) {
                result = this.changeBufferType(type, data, shape);
            }

            if (!result) {
                vscode.postMessage({
                    command: 'alert',
                    text: 'VALIDATION ERROR : Please check your buffer data again.'
                });
                return;
            }
        } else {
            this._editObject._arguments._isChanged = false;
        }

        this._editObject._arguments._type._dataType = type;
        
        this._editObject._arguments._type._shape._dimensions = shape;
        const name = this._argument.name.split('\n');
        const nameValue = this._element.childNodes[2].lastChild.value;
        name[0] = nameValue;
        this._editObject._arguments._name = name[0];

        if (this._isCustom === true) {
            const input = this._host.document.getElementById(this._title + this._index);
            input.disabled = true;
            this._tensors._name = input.value;
        }

        vscode.postMessage({
            command : 'edit',
            type : 'tensor',
            data : this._editObject
        });
    }

    cancel(){
        if (this._isCustom === true) {
            const input = this._host.document.getElementById('input' + this._index);
            input.disabled = true;
        }

        while (this._element.childElementCount) {
            this._element.removeChild(this._element.lastChild);
        }
        const initializer = this._argument.initializer;
        this.show(initializer);
    }

    check(){
        for(const ch of this._shape.value){
            if(ch !== ',' && (ch>'9' || ch < '0')){
                return false;
            }
        }
        return true;
    }
    
    compareData(bufferArr, originalArr, original, type) {
    
        for (let i = 0; i < originalArr.length; i++) {
    
            /* compare string formatted buffer data */
            if (originalArr[i] !== bufferArr[i]) {
    
                /* when data change detected, update buffer according to type */
                var buffer = new ArrayBuffer(8);
                const view = new DataView(buffer);
                switch (type) {
                    case 0: // float32
                        view.setFloat32(0, parseFloat(bufferArr[i]), true);
                        for (let j = 0; j < 4; j++) {
                            original[i * 4 + j] = view.getUint8(j);
                        }
                        break;
                    case 1: // float16
                        view.setFloat16(0, parseFloat(bufferArr[i]), true);
                        for (let j = 0; j < 2; j++) {
                            original[i * 2 + j] = view.getUint8(j);
                        }
                        break;
                    case 2: // int32
                        view.setInt32(0, parseInt(bufferArr[i]), true);
                        for (let j = 0; j < 4; j++) {
                            original[i * 4 + j] = view.getUint8(j);
                        }
                        break;
                    case 3: // uint8
                        view.setUint8(0, parseUint(bufferArr[i]), true);
                        original[i] = view.getUint8(0);
                        break;
                    case 4: // int64
                        view.setBigInt64(0, BigInt(parseInt(bufferArr[i])), true);
                        for (let j = 0; j < 8; j++) {
                            original[i * 8 + j] = view.getUint8(j);
                        }
                        break;
                    case 5: // string
                        break;
                    case 6: // bool
                        if (bufferArr[i] === 'false' || bufferArr[i] - 0 === 0) {
                            original[i] = 0;
                        } else {
                            original[i] = 1;
                        }
                        break;
                    case 7: // int16
                        view.setInt16(0, parseInt(bufferArr[i]), true);
                        for (let j = 0; j < 2; j++) {
                            original[i * 2 + j] = view.getUint8(j);
                        }
                        break;
                    case 8:
                        break;
                    case 9: // int8
                        view.setInt8(0, parseInt(bufferArr[i]), true);
                        original[i] = view.getUint8(0);
                        break;
                    case 10: // float64
                        view.setFloat64(0, parseFloat(bufferArr[i]), true);
                        for (let j = 0; j < 8; j++) {
                            original[i * 8 + j] = view.getUint8(j);
                        }
                        break;
                    case 11:
                        break;
                    case 12: // uint64
                        view.setBigUint64(0, BigInt(parseInt(bufferArr[i])), true);
                        for (let j = 0; j < 8; j++) {
                            original[i * 8 + j] = view.getUint8(j);
                        }
                        break;
                    case 13:
                        break;
                    case 14:
                        break;
                    case 15: // uint32
                        view.setUint32(0, parseInt(bufferArr[i]), true);
                        for (let j = 0; j < 4; j++) {
                            original[i * 4 + j] = view.getUint8(j);
                        }
                        break;
                }
            }
        }

        const newBuffer = [];

        for(let i = 0; i < Object.keys(original).length ; i++){
            newBuffer.push(original[i]);
        }

        this._editObject._arguments._initializer._data = newBuffer;
    }
    
    removeBracket(buffer) {
        var str = buffer;
        str = str.replace(/\[/g, "");
        str = str.replace(/\]/g, "");
        str = str.replace(/\n/g, "");
        str = str.replace(/ /g, "");
        const arr = str.split(",");
        return arr;
    }
    
    validationCheck(modified, shape) {
        /* data validation - bracket check */
        const stack = [];
        for (let i = 0; i < modified.length; i++) {
            if (modified.charAt(i) === '[') {
                stack.push('[');
            } else if (modified.charAt(i) === ']') {
                if (stack[stack.length - 1] === '[') {
                    stack.pop();
                } else {
                    // alert(error! Brackets do not match);
                    return;
                }
        }
        }
        if (stack.length) {
            // alert(error! Brackets do not match);
            return;
        }


        /* parse data to string array */
        var modifiedArr = this.removeBracket(modified);


        /* data validation - shape count */ 
        var shapeCnt = 1;
        for (let i = 0; i < shape.length; i++) {
            shapeCnt *= shape[i];
        }
        if (modifiedArr.length !== shapeCnt) {
            // alert(error! Shape and data count does not match);
            return;
        }

        return modifiedArr;
    }
    
    /* buffer data modified - type change NOT allowed simultaneously */
    editBuffer(modified, currentType, shape) {
        const modifiedArr = this.validationCheck(modified, shape);

        if (!modifiedArr) {
            return;
        }
    
        const originalArr = this.removeBracket(this._argument._initializer.toString()); //---> 파일 이동 후 원본데이터 가져오면 주석 해제해서 쓰기
    
        /* compare changed elements and update data */
        const types = ['float32', 'float16', 'int32', 'uint8', 'int64', 'string', 'boolean', 'int16',
            'complex64', 'int8', 'float64', 'complex128', 'uint64', 'resource', 'variant', 'uint32'];
        if (currentType === 'string') {
            this.changeBufferType("string", modified, shape);
        } else {
            this.compareData(modifiedArr, originalArr, this._editObject._arguments._initializer._data, types.indexOf(currentType.toLowerCase()));
        }
        return 1;
    }
    
    /* buffer type modified - data change NOT detected */
    changeBufferType(newType, modified, shape) {
        // original =    textarea.value
        const modifiedArr = this.validationCheck(modified, shape); //---> 파일 이동 후 원본데이터 가져오면 주석 해제해서 쓰기
        
        if (!modifiedArr) {
            return;
        }

        const types = ['float32', 'float16', 'int32', 'uint8', 'int64', 'string', 'boolean', 'int16',
            'complex64', 'int8', 'float64', 'complex128', 'uint64', 'resource', 'variant', 'uint32'];
        
        // 0:float, 1:int, 2:uint, 3:string, 4:boolean, 5:complex, 6:resource, 7:variant
        const typeclass = [0, 0, 1, 2, 1, 3, 4, 1, 5, 1, 0, 5, 2, 6, 7, 2];
        const bits = [32, 16, 32, 8, 64, 0, 8, 16, 64, 8, 64, 128, 64, 0, 0, 32];
    
        const buffer = new ArrayBuffer(8);
        const view = new DataView(buffer);
    
        const newTypeIndex = types.indexOf(newType.toLowerCase());
    
        let newArray = [];
    
        /* string -> ? or ? -> Float or ? -> Int or ? -> Uint */
        if (typeclass[newTypeIndex] === 0) { // new type : float
            for (let i = 0; i < modifiedArr.length; i++) {
                let data;
                try {
                    if (modifiedArr[i] === 'true') {
                        data = 1;
                    } else if (modifiedArr[i] === 'false') {
                        data = 0;
                    } else {
                        data = parseFloat(modifiedArr[i]);
                    }
                } catch (err) {
                    return;
                }
                if (bits[newTypeIndex] === 16) { // float16
                    view.setFloat16(0, data, true);
                } else if (bits[newTypeIndex] === 32) { // float32
                    view.setFloat32(0, data, true);
                } else if (bits[newTypeIndex] === 64) { // float64
                    view.setFloat64(0, data, true);
                }
                for (let j = 0; j < bits[newTypeIndex] / 8; j++) {
                    newArray.push(view.getUint8(j));
                }
            }
        } else if (typeclass[newTypeIndex] === 2 || typeclass[newTypeIndex] === 1) { // new type : int or uint
            for (let i = 0; i < modifiedArr.length; i++) {
                let data = parseInt(modifiedArr[i]);
                try {
                    if (modifiedArr[i] === 'true') {
                        data = 1;
                    } else if (modifiedArr[i] === 'false') {
                        data = 0;
                    } else {
                        data = parseInt(modifiedArr[i]);
                    }
                } catch (err) {
                    return;
                }

                if (typeclass[newTypeIndex] === 1) { // int
                    if (bits[newTypeIndex] === 8) { // int8
                        view.setInt8(0, data, true);
                    } else if (bits[newTypeIndex] === 16) { // int16
                        view.setInt16(0, data, true);
                    } else if (bits[newTypeIndex] === 32) { // int32
                        view.setInt32(0, data, true);
                    } else if (bits[newTypeIndex] === 64) { // int64
                        view.setBigInt64(0, BigInt(parseInt(String(data))), true);
                    }
                } else { // uint
                    if (data < 0) {
                        return;
                    }

                    if (bits[newTypeIndex] === 8) { // uint8
                        view.setUint8(0, data, true);
                    } else if (bits[newTypeIndex] === 32) { // uint32
                        view.setUint32(0, data, true);
                    } else if (bits[newTypeIndex] === 64) { // uint64
                        view.setBigUint64(0, BigInt(parseInt(String(data))), true);
                    }
                }
                for (let j = 0; j < bits[newTypeIndex] / 8; j++) {
                    newArray.push(view.getUint8(j));
                }
            }
        
        } else if (typeclass[newTypeIndex] === 4) { // current type : boolean or new type : boolean
            for (let i = 0; i < modifiedArr.length; i++) {
                if (modifiedArr[i]) {
                    newArray.push(1);
                } else {
                    newArray.push(0);
                }
            }
        }
        /* ? -> String */
        else if (typeclass[newTypeIndex] === 3) {
            for (let i = 0; i < modifiedArr.length; i++) {
                var str = String(modifiedArr[i]);
                for (let j = 0; j < str.length; j++) {
                    newArray.push(str.charCodeAt(j));
                }
            }
        }

        this._editObject._arguments._initializer._data = newArray;

        return 1;
    }
};

sidebar.ModelSidebar = class {

    constructor(host, model, graph) {
        this._host = host;
        this._model = model;
        this._elements = [];

        if (model.format) {
            this._addProperty('format', new sidebar.ValueTextView(this._host, model.format));
        }
        if (model.producer) {
            this._addProperty('producer', new sidebar.ValueTextView(this._host, model.producer));
        }
        if (model.source) {
            this._addProperty('source', new sidebar.ValueTextView(this._host, model.source));
        }
        if (model.name) {
            this._addProperty('name', new sidebar.ValueTextView(this._host, model.name));
        }
        if (model.version) {
            this._addProperty('version', new sidebar.ValueTextView(this._host, model.version));
        }
        if (model.description) {
            this._addProperty('description', new sidebar.ValueTextView(this._host, model.description));
        }
        if (model.author) {
            this._addProperty('author', new sidebar.ValueTextView(this._host, model.author));
        }
        if (model.company) {
            this._addProperty('company', new sidebar.ValueTextView(this._host, model.company));
        }
        if (model.license) {
            this._addProperty('license', new sidebar.ValueTextView(this._host, model.license));
        }
        if (model.domain) {
            this._addProperty('domain', new sidebar.ValueTextView(this._host, model.domain));
        }
        if (model.imports) {
            this._addProperty('imports', new sidebar.ValueTextView(this._host, model.imports));
        }
        if (model.runtime) {
            this._addProperty('runtime', new sidebar.ValueTextView(this._host, model.runtime));
        }

        const metadata = model.metadata;
        if (metadata) {
            for (const property of model.metadata) {
                this._addProperty(property.name, new sidebar.ValueTextView(this._host, property.value));
            }
        }

        const graphs = Array.isArray(model.graphs) ? model.graphs : [];
        if (graphs.length > 1) {
            const graphSelector = new sidebar.SelectView(this._host, model.graphs, graph);
            graphSelector.on('change', (sender, data) => {
                this._raise('update-active-graph', data);
            });
            this._addProperty('subgraph', graphSelector);
        }

        if (graph) {
            if (graph.version) {
                this._addProperty('version', new sidebar.ValueTextView(this._host, graph.version));
            }
            if (graph.type) {
                this._addProperty('type', new sidebar.ValueTextView(this._host, graph.type));
            }
            if (graph.tags) {
                this._addProperty('tags', new sidebar.ValueTextView(this._host, graph.tags));
            }
            if (graph.description) {
                this._addProperty('description', new sidebar.ValueTextView(this._host, graph.description));
            }
            if (Array.isArray(graph.inputs) && graph.inputs.length > 0) {
                this._addHeader('Inputs');
                for (const input of graph.inputs) {
                    this.addArgument(input.name, input);
                }
            }
            if (Array.isArray(graph.outputs) && graph.outputs.length > 0) {
                this._addHeader('Outputs');
                for (const output of graph.outputs) {
                    this.addArgument(output.name, output);
                }
            }
        }

        const separator = this._host.document.createElement('div');
        separator.className = 'sidebar-view-separator';
        this._elements.push(separator);
    }

    render() {
        return this._elements;
    }

    _addHeader(title) {
        const headerElement = this._host.document.createElement('div');
        headerElement.className = 'sidebar-view-header';
        headerElement.innerText = title;
        this._elements.push(headerElement);
    }

    _addProperty(name, value) {
        const item = new sidebar.NameValueView(this._host, name, value);
        this._elements.push(item.render());
    }

    addArgument(name, argument) {
        const attributes = {
            title: 'model',
            index: 0,
            this: false,
            name: name,
            nodeIdx: 0,
            subgraphIdx: 0,
            visible: false,
        };
        const view = new sidebar.ParameterView(this._host, argument, attributes);
        view.toggle();
        const item = new sidebar.NameValueView(this._host, name, view);
        this._elements.push(item.render());
    }

    on(event, callback) {
        this._events = this._events || {};
        this._events[event] = this._events[event] || [];
        this._events[event].push(callback);
    }

    _raise(event, data) {
        if (this._events && this._events[event]) {
            for (const callback of this._events[event]) {
                callback(this, data);
            }
        }
    }
};

sidebar.DocumentationSidebar = class {

    constructor(host, metadata) {
        this._host = host;
        this._metadata = metadata;
    }

    render() {
        if (!this._elements) {
            this._elements = [];

            const type = sidebar.DocumentationSidebar.formatDocumentation(this._metadata);

            const element = this._host.document.createElement('div');
            element.setAttribute('class', 'sidebar-view-documentation');

            this._append(element, 'h1', type.name);

            if (type.summary) {
                this._append(element, 'p', type.summary);
            }

            if (type.description) {
                this._append(element, 'p', type.description);
            }

            if (Array.isArray(type.attributes) && type.attributes.length > 0) {
                this._append(element, 'h2', 'Attributes');
                const attributes = this._append(element, 'dl');
                for (const attribute of type.attributes) {
                    this._append(attributes, 'dt', attribute.name + (attribute.type ? ': <tt>' + attribute.type + '</tt>' : ''));
                    this._append(attributes, 'dd', attribute.description);
                }
                element.appendChild(attributes);
            }

            if (Array.isArray(type.inputs) && type.inputs.length > 0) {
                this._append(element, 'h2', 'Inputs' + (type.inputs_range ? ' (' + type.inputs_range + ')' : ''));
                const inputs = this._append(element, 'dl');
                for (const input of type.inputs) {
                    this._append(inputs, 'dt', input.name + (input.type ? ': <tt>' + input.type + '</tt>' : '') + (input.option ? ' (' + input.option + ')' : ''));
                    this._append(inputs, 'dd', input.description);
                }
            }

            if (Array.isArray(type.outputs) && type.outputs.length > 0) {
                this._append(element, 'h2', 'Outputs' + (type.outputs_range ? ' (' + type.outputs_range + ')' : ''));
                const outputs = this._append(element, 'dl');
                for (const output of type.outputs) {
                    this._append(outputs, 'dt', output.name + (output.type ? ': <tt>' + output.type + '</tt>' : '') + (output.option ? ' (' + output.option + ')' : ''));
                    this._append(outputs, 'dd', output.description);
                }
            }

            if (Array.isArray(type.type_constraints) && type.type_constraints.length > 0) {
                this._append(element, 'h2', 'Type Constraints');
                const typeConstraints = this._append(element, 'dl');
                for (const typeConstraint of type.type_constraints) {
                    this._append(typeConstraints, 'dt', typeConstraint.type_param_str + ': ' + typeConstraint.allowed_type_strs.map((item) => '<tt>' + item + '</tt>').join(', '));
                    this._append(typeConstraints, 'dd', typeConstraint.description);
                }
            }

            if (Array.isArray(type.examples) && type.examples.length > 0) {
                this._append(element, 'h2', 'Examples');
                for (const example of type.examples) {
                    this._append(element, 'h3', example.summary);
                    this._append(element, 'pre', example.code);
                }
            }

            if (Array.isArray(type.references) && type.references.length > 0) {
                this._append(element, 'h2', 'References');
                const references = this._append(element, 'ul');
                for (const reference of type.references) {
                    this._append(references, 'li', reference.description);
                }
            }

            if (type.domain && type.version && type.support_level) {
                this._append(element, 'h2', 'Support');
                this._append(element, 'dl', 'In domain <tt>' + type.domain + '</tt> since version <tt>' + type.version + '</tt> at support level <tt>' + type.support_level + '</tt>.');
            }

            if (!this._host.type !== 'Electron') {
                element.addEventListener('click', (e) => {
                    if (e.target && e.target.href) {
                        const link = e.target.href;
                        if (link.startsWith('http://') || link.startsWith('https://')) {
                            e.preventDefault();
                            this._raise('navigate', { link: link });
                        }
                    }
                });
            }

            this._elements = [ element ];

            const separator = this._host.document.createElement('div');
            separator.className = 'sidebar-view-separator';
            this._elements.push(separator);
        }
        return this._elements;
    }

    on(event, callback) {
        this._events = this._events || {};
        this._events[event] = this._events[event] || [];
        this._events[event].push(callback);
    }

    _raise(event, data) {
        if (this._events && this._events[event]) {
            for (const callback of this._events[event]) {
                callback(this, data);
            }
        }
    }

    _append(parent, type, content) {
        const element = this._host.document.createElement(type);
        if (content) {
            element.innerHTML = content;
        }
        parent.appendChild(element);
        return element;
    }

    static formatDocumentation(source) {
        if (source) {
            const generator = new markdown.Generator();
            const target = {};
            if (source.name !== undefined) {
                target.name = source.name;
            }
            if (source.module !== undefined) {
                target.module = source.module;
            }
            if (source.category !== undefined) {
                target.category = source.category;
            }
            if (source.summary !== undefined) {
                target.summary = generator.html(source.summary);
            }
            if (source.description !== undefined) {
                target.description = generator.html(source.description);
            }
            if (Array.isArray(source.attributes)) {
                target.attributes = source.attributes.map((source) => {
                    const target = {};
                    target.name = source.name;
                    if (source.type !== undefined) {
                        target.type = source.type;
                    }
                    if (source.option !== undefined) {
                        target.option = source.option;
                    }
                    if (source.optional !== undefined) {
                        target.optional = source.optional;
                    }
                    if (source.required !== undefined) {
                        target.required = source.required;
                    }
                    if (source.minimum !== undefined) {
                        target.minimum = source.minimum;
                    }
                    if (source.src !== undefined) {
                        target.src = source.src;
                    }
                    if (source.src_type !== undefined) {
                        target.src_type = source.src_type;
                    }
                    if (source.description !== undefined) {
                        target.description = generator.html(source.description);
                    }
                    if (source.default !== undefined) {
                        target.default = source.default;
                    }
                    if (source.visible !== undefined) {
                        target.visible = source.visible;
                    }
                    return target;
                });
            }
            if (Array.isArray(source.inputs)) {
                target.inputs = source.inputs.map((source) => {
                    const target = {};
                    target.name = source.name;
                    if (source.type !== undefined) {
                        target.type = source.type;
                    }
                    if (source.description !== undefined) {
                        target.description = generator.html(source.description);
                    }
                    if (source.default !== undefined) {
                        target.default = source.default;
                    }
                    if (source.src !== undefined) {
                        target.src = source.src;
                    }
                    if (source.list !== undefined) {
                        target.list = source.list;
                    }
                    if (source.isRef !== undefined) {
                        target.isRef = source.isRef;
                    }
                    if (source.typeAttr !== undefined) {
                        target.typeAttr = source.typeAttr;
                    }
                    if (source.numberAttr !== undefined) {
                        target.numberAttr = source.numberAttr;
                    }
                    if (source.typeListAttr !== undefined) {
                        target.typeListAttr = source.typeListAttr;
                    }
                    if (source.option !== undefined) {
                        target.option = source.option;
                    }
                    if (source.optional !== undefined) {
                        target.optional = source.optional;
                    }
                    if (source.visible !== undefined) {
                        target.visible = source.visible;
                    }
                    return target;
                });
            }
            if (Array.isArray(source.outputs)) {
                target.outputs = source.outputs.map((source) => {
                    const target = {};
                    target.name = source.name;
                    if (source.type) {
                        target.type = source.type;
                    }
                    if (source.description !== undefined) {
                        target.description = generator.html(source.description);
                    }
                    if (source.list !== undefined) {
                        target.list = source.list;
                    }
                    if (source.typeAttr !== undefined) {
                        target.typeAttr = source.typeAttr;
                    }
                    if (source.typeListAttr !== undefined) {
                        target.typeListAttr = source.typeAttr;
                    }
                    if (source.numberAttr !== undefined) {
                        target.numberAttr = source.numberAttr;
                    }
                    if (source.isRef !== undefined) {
                        target.isRef = source.isRef;
                    }
                    if (source.option !== undefined) {
                        target.option = source.option;
                    }
                    return target;
                });
            }
            if (Array.isArray(source.references)) {
                target.references = source.references.map((source) => {
                    if (source) {
                        target.description = generator.html(source.description);
                    }
                    return target;
                });
            }
            if (source.version !== undefined) {
                target.version = source.version;
            }
            if (source.operator !== undefined) {
                target.operator = source.operator;
            }
            if (source.identifier !== undefined) {
                target.identifier = source.identifier;
            }
            if (source.package !== undefined) {
                target.package = source.package;
            }
            if (source.support_level !== undefined) {
                target.support_level = source.support_level;
            }
            if (source.min_input !== undefined) {
                target.min_input = source.min_input;
            }
            if (source.max_input !== undefined) {
                target.max_input = source.max_input;
            }
            if (source.min_output !== undefined) {
                target.min_output = source.min_output;
            }
            if (source.max_input !== undefined) {
                target.max_output = source.max_output;
            }
            if (source.inputs_range !== undefined) {
                target.inputs_range = source.inputs_range;
            }
            if (source.outputs_range !== undefined) {
                target.outputs_range = source.outputs_range;
            }
            if (source.examples !== undefined) {
                target.examples = source.examples;
            }
            if (source.constants !== undefined) {
                target.constants = source.constants;
            }
            if (source.type_constraints !== undefined) {
                target.type_constraints = source.type_constraints;
            }
            return target;
        }
        return '';
    }
};

sidebar.FindSidebar = class {

    constructor(host, element, graph) {
        this._host = host;
        this._graphElement = element;
        this._graph = graph;
        this._contentElement = this._host.document.createElement('div');
        this._contentElement.setAttribute('class', 'sidebar-view-find');
        this._searchElement = this._host.document.createElement('input');
        this._searchElement.setAttribute('id', 'search');
        this._searchElement.setAttribute('type', 'text');
        this._searchElement.setAttribute('spellcheck', 'false');
        this._searchElement.setAttribute('placeholder', 'Search...');
        this._searchElement.setAttribute('style', 'width: 100%');
        this._searchElement.addEventListener('input', (e) => {
            this.update(e.target.value);
            this._raise('search-text-changed', e.target.value);
        });
        this._resultElement = this._host.document.createElement('ol');
        this._resultElement.addEventListener('click', (e) => {
            this.select(e);
        });
        this._contentElement.appendChild(this._searchElement);
        this._contentElement.appendChild(this._resultElement);
    }

    on(event, callback) {
        this._events = this._events || {};
        this._events[event] = this._events[event] || [];
        this._events[event].push(callback);
    }

    _raise(event, data) {
        if (this._events && this._events[event]) {
            for (const callback of this._events[event]) {
                callback(this, data);
            }
        }
    }

    select(e) {
        const selection = [];
        const id = e.target.id;

        const nodesElement = this._graphElement.getElementById('nodes');
        let nodeElement = nodesElement.firstChild;
        while (nodeElement) {
            if (nodeElement.id === id) {
                selection.push(nodeElement);
            }
            nodeElement = nodeElement.nextSibling;
        }

        const edgePathsElement = this._graphElement.getElementById('edge-paths');
        let edgePathElement = edgePathsElement.firstChild;
        while (edgePathElement) {
            if (edgePathElement.id === id) {
                selection.push(edgePathElement);
            }
            edgePathElement = edgePathElement.nextSibling;
        }

        let initializerElement = this._graphElement.getElementById(id);
        if (initializerElement) {
            while (initializerElement.parentElement) {
                initializerElement = initializerElement.parentElement;
                if (initializerElement.id && initializerElement.id.startsWith('node-')) {
                    selection.push(initializerElement);
                    break;
                }
            }
        }

        if (selection.length > 0) {
            this._raise('select', selection);
        }
    }

    focus(searchText) {
        this._searchElement.focus();
        this._searchElement.value = '';
        this._searchElement.value = searchText;
        this.update(searchText);
    }

    update(searchText) {
        while (this._resultElement.lastChild) {
            this._resultElement.removeChild(this._resultElement.lastChild);
        }

        let terms = null;
        let callback = null;
        const unquote = searchText.match(new RegExp(/^'(.*)'|"(.*)"$/));
        if (unquote) {
            const term = unquote[1] || unquote[2];
            terms = [ term ];
            callback = (name) => {
                return term === name;
            };
        }
        else {
            terms = searchText.trim().toLowerCase().split(' ').map((term) => term.trim()).filter((term) => term.length > 0);
            callback = (name) => {
                return terms.every((term) => name.toLowerCase().indexOf(term) !== -1);
            };
        }

        const nodes = new Set();
        const edges = new Set();

        for (const node of this._graph.nodes.values()) {
            const label = node.label;
            const initializers = [];
            if (label.class === 'graph-node' || label.class === 'graph-input') {
                for (const input of label.inputs) {
                    for (const argument of input.arguments) {
                        if (argument.name && !edges.has(argument.name)) {
                            const match = (argument, term) => {
                                if (argument.name && argument.name.toLowerCase().indexOf(term) !== -1) {
                                    return true;
                                }
                                if (argument.type) {
                                    if (argument.type.dataType && term === argument.type.dataType.toLowerCase()) {
                                        return true;
                                    }
                                    if (argument.type.shape) {
                                        if (term === argument.type.shape.toString().toLowerCase()) {
                                            return true;
                                        }
                                        if (argument.type.shape && Array.isArray(argument.type.shape.dimensions)) {
                                            const dimensions = argument.type.shape.dimensions.map((dimension) => dimension ? dimension.toString().toLowerCase() : '');
                                            if (term === dimensions.join(',')) {
                                                return true;
                                            }
                                            if (dimensions.some((dimension) => term === dimension)) {
                                                return true;
                                            }
                                        }
                                    }
                                }
                                return false;
                            };
                            if (terms.every((term) => match(argument, term))) {
                                if (!argument.initializer) {
                                    const inputItem = this._host.document.createElement('li');
                                    inputItem.innerText = '\u2192 ' + argument.name.split('\n').shift(); // custom argument id
                                    inputItem.id = 'edge-' + argument.name;
                                    this._resultElement.appendChild(inputItem);
                                    edges.add(argument.name);
                                }
                                else {
                                    initializers.push(argument);
                                }
                            }
                        }
                    }
                }
            }
            if (label.class === 'graph-node') {
                const name = label.value.name;
                const type = label.value.type.name;
                if (!nodes.has(label.id) &&
                    ((name && callback(name) || (type && callback(type))))) {
                    const nameItem = this._host.document.createElement('li');
                    nameItem.innerText = '\u25A2 ' + (name || '[' + type + ']');
                    nameItem.id = label.id;
                    this._resultElement.appendChild(nameItem);
                    nodes.add(label.id);
                }
            }
            for (const argument of initializers) {
                if (argument.name) {
                    const initializeItem = this._host.document.createElement('li');
                    initializeItem.innerText = '\u25A0 ' + argument.name.split('\n').shift(); // custom argument id
                    initializeItem.id = 'initializer-' + argument.name;
                    this._resultElement.appendChild(initializeItem);
                }
            }
        }

        for (const node of this._graph.nodes.values()) {
            const label = node.label;
            if (label.class === 'graph-node' || label.class === 'graph-output') {
                for (const output of label.outputs) {
                    for (const argument of output.arguments) {
                        if (argument.name && !edges.has(argument.name) && terms.every((term) => argument.name.toLowerCase().indexOf(term) !== -1)) {
                            const outputItem = this._host.document.createElement('li');
                            outputItem.innerText = '\u2192 ' + argument.name.split('\n').shift(); // custom argument id
                            outputItem.id = 'edge-' + argument.name;
                            this._resultElement.appendChild(outputItem);
                            edges.add(argument.name);
                        }
                    }
                }
            }
        }

        this._resultElement.style.display = this._resultElement.childNodes.length !== 0 ? 'block' : 'none';
    }

    get content() {
        return this._contentElement;
    }
};

sidebar.Formatter = class {

    constructor(value, type, quote) {
        this._value = value;
        this._type = type;
        this._quote = quote;
        this._values = new Set();
    }

    toString() {
        return this._format(this._value, this._type, this._quote);
    }

    _format(value, type, quote) {

        if (typeof value === 'function') {
            return value();
        }
        if (value && (value instanceof base.Int64 || value instanceof base.Uint64)) {
            return value.toString();
        }
        if (Number.isNaN(value)) {
            return 'NaN';
        }
        switch (type) {
            case 'shape':
                return value ? value.toString() : '(null)';
            case 'shape[]':
                if (value && !Array.isArray(value)) {
                    throw new Error("Invalid shape '" + JSON.stringify(value) + "'.");
                }
                return value ? value.map((item) => item.toString()).join(', ') : '(null)';
            case 'graph':
                return value ? value.name : '(null)';
            case 'graph[]':
                return value ? value.map((graph) => graph.name).join(', ') : '(null)';
            case 'tensor':
                if (value && value.type && value.type.shape && value.type.shape.dimensions && value.type.shape.dimensions.length === 0) {
                    return value.toString();
                }
                return '[...]';
            case 'function':
                return value.type.name;
            case 'function[]':
                return value ? value.map((item) => item.type.name).join(', ') : '(null)';
            default:
                break;
        }
        if (typeof value === 'string' && (!type || type !== 'string')) {
            return quote ? '"' + value + '"' : value;
        }
        if (Array.isArray(value)) {
            if (value.length === 0) {
                return quote ? '[]' : '';
            }
            let ellipsis = false;
            if (value.length > 1000) {
                value = value.slice(0, 1000);
                ellipsis = true;
            }
            const itemType = (type && type.endsWith('[]')) ? type.substring(0, type.length - 2) : null;
            const array = value.map((item) => {
                if (item && (item instanceof base.Int64 || item instanceof base.Uint64)) {
                    return item.toString();
                }
                if (Number.isNaN(item)) {
                    return 'NaN';
                }
                const quote = !itemType || itemType === 'string';
                return this._format(item, itemType, quote);
            });
            if (ellipsis) {
                array.push('\u2026');
            }
            return quote ? [ '[', array.join(', '), ']' ].join(' ') : array.join(', ');
        }
        if (value === null) {
            return quote ? 'null' : '';
        }
        if (value === undefined) {
            return 'undefined';
        }
        if (value !== Object(value)) {
            return value.toString();
        }
        if (this._values.has(value)) {
            return '\u2026';
        }
        this._values.add(value);
        const list = [];
        const entries = Object.entries(value).filter((entry) => !entry[0].startsWith('__') && !entry[0].endsWith('__'));
        if (entries.length === 1) {
            list.push(this._format(entries[0][1], null, true));
        }
=======
    constructor(host, value, action, node, isCustom) {
        this._host = host;
        this._elements = [];
        const element = this._host.document.createElement('div');
        element.className = 'sidebar-view-item-value';
        this._elements.push(element);
        this._node = node;
        if(node){
            this._type = node.type;
            this._editObject = {
                name: 'custom',
                _attribute: {},
                _nodeIdx: parseInt(this._node.location),
                _subgraphIdx: this._node._subgraphIdx
            };
        }

        if (action) {
            this._action = this._host.document.createElement('div');
            this._action.className = 'sidebar-view-item-value-expander';
            this._action.innerHTML = action.text;
            this._action.addEventListener('click', () => {
                action.callback();
            });
            element.appendChild(this._action);
        }

        const list = Array.isArray(value) ? value : [ value ];
        let className = 'sidebar-view-item-value-line';
        if(isCustom === true && this._type){
            for (const item of list) {
                const line = this._host.document.createElement('div');
                this._input = this._host.document.createElement('input');
                this._editButton = this._host.document.createElement('div');
                this._saveButton = this._host.document.createElement('div');
                this._cancelButton = this._host.document.createElement('div');
                this._input.className = 'sidebar-view-item-value-line-input';
                this._editButton.className = 'sidebar-view-item-value-expander codicon codicon-edit';
                this._saveButton.className = 'sidebar-view-item-value-expander codicon codicon-save';
                this._cancelButton.className = 'sidebar-view-item-value-expander codicon codicon-discard';
                this._input.value = item;
                this._input.disabled = true;
                this._saveButton.setAttribute('style', 'display: none;');
                this._cancelButton.setAttribute('style', 'display: none;');
                line.appendChild(this._input);
                line.appendChild(this._editButton);
                line.appendChild(this._cancelButton);
                line.appendChild(this._saveButton);
                element.appendChild(line);
                className = 'sidebar-view-item-value-line-border';

                this._editButton.addEventListener('click', () => {
                    this.edit();
                });

                this._saveButton.addEventListener('click', () => {
                    this.save();
                });

                this._cancelButton.addEventListener('click', () => {
                    this.cancel();
                });
            }
        } else {
            for (const item of list) {
                const line = this._host.document.createElement('div');
                line.className = className;
                line.innerText = item;
                element.appendChild(line);
                className = 'sidebar-view-item-value-line-border';
            }
        }
    }

    edit() {
        this._input.disabled = false;
        this._editButton.setAttribute('style', 'display: none;');
        this._saveButton.setAttribute('style', 'display: ;');
        this._cancelButton.setAttribute('style', 'display: ;');
    }

    save() {
        this._editObject._attribute.name = this._input.value;
        const keys = [];
        for(const key of this._node.attributes){
            keys.push(key.name);
            this._editObject._attribute[key.name] = key.value;
            this._editObject._attribute[key.name + '_type'] = key.type;
        }
        this._editObject._attribute.keys = keys;

        vscode.postMessage({
            command: 'edit',
            type: 'attribute',
            data: this._editObject,
        });
    }

    cancel() {
        this._input.disabled = true;
        this._editButton.setAttribute('style', 'display: ;');
        this._saveButton.setAttribute('style', 'display: none;');
        this._cancelButton.setAttribute('style', 'display: none;');
        this._input.value = this._type.name;
    }

    render() {
        return this._elements;
    }

    toggle() {
    }
};

class NodeAttributeView {

    constructor(host, attribute, isCustom, index, node) {
        this._host = host;
        this._attribute = attribute;
        this._element = this._host.document.createElement('div');
        this._element.className = 'sidebar-view-item-value';
        this._isCustom = isCustom;
        this._attributeName = '';
        this._index = index;
        this._node = node;
        this._line;
        this._select;

        this._editObject = {
            name: '',
            _attribute: {},
            _nodeIdx: parseInt(this._node.location),
            _subgraphIdx: this._node._subgraphIdx
        };

        if (isCustom) {
            this._editObject.name = 'custom';
        } else {
            this._editObject.name = node.type.name;
        }
        
        this.show();
    }

    show(){
        const type = this._attribute.type;
        const value = this._attribute._value;
        if (type) {
            this._expander = this._host.document.createElement('div');
            this._edit = this._host.document.createElement('div');
            this._expander.className = 'sidebar-view-item-value-expander codicon codicon-chevron-down';
            this._edit.className = "sidebar-view-item-value-expander codicon codicon-edit";
            this._expander.addEventListener('click', () => {
                this.toggle();
            });
            this._edit.addEventListener('click', () => {
                this.edit();
            });
            this._element.appendChild(this._expander);
            this._element.appendChild(this._edit);
        }
        else{
            this._edit = this._host.document.createElement('div');
            this._edit.className = 'sidebar-view-item-value-edit codicon codicon-edit';
            this._edit.addEventListener('click', () => {
                this.edit();
            });
            this._element.appendChild(this._edit);
        }
        switch (type) {
            case 'graph': {
                const line = this._host.document.createElement('div');
                line.className = 'sidebar-view-item-value-line-link';
                line.innerHTML = value.name;
                line.addEventListener('click', () => {
                    this._raise('show-graph', value);
                });
                this._element.appendChild(line);
                break;
            }
            case 'function': {
                const line = this._host.document.createElement('div');
                line.className = 'sidebar-view-item-value-line-link';
                line.innerHTML = type === value.type.name;
                line.addEventListener('click', () => {
                    this._raise('show-graph', value.type);
                });
                this._element.appendChild(line);
                break;
            }
            default: {
                let content = new sidebar.Formatter(value, type).toString();
                if (content && content.length > 1000) {
                    content = content.substring(0, 1000) + '\u2026';
                }
                if (content && typeof content === 'string') {
                    content = content.split('<').join('&lt;').split('>').join('&gt;');
                }
                const line = this._host.document.createElement('div');
                line.className = 'sidebar-view-item-value-line';
                line.innerHTML = content ? content : '&nbsp;';
                this._element.appendChild(line);
            }
        }
    }

    toggle() {
        if (this._expander.className === 'sidebar-view-item-value-expander codicon codicon-chevron-down') {
            this._expander.className = 'sidebar-view-item-value-expander codicon codicon-chevron-up';

            const typeLine = this._host.document.createElement('div');
            typeLine.className = 'sidebar-view-item-value-line-border';
            const type = this._attribute.type;
            const value = this._attribute.value;
            if (type === 'tensor' && value && value.type) {
                typeLine.innerHTML = 'type: ' + '<code><b>' + value.type.toString() + '</b></code>';
                this._element.appendChild(typeLine);
            }
            else {
                typeLine.innerHTML = 'type: ' + '<code><b>' + this._attribute.type + '</b></code>';
                this._element.appendChild(typeLine);
            }

            const description = this._attribute.description;
            if (description) {
                const descriptionLine = this._host.document.createElement('div');
                descriptionLine.className = 'sidebar-view-item-value-line-border';
                descriptionLine.innerHTML = description;
                this._element.appendChild(descriptionLine);
            }

            if (this._attribute.type === 'tensor' && value) {
                const state = value.state;
                const valueLine = this._host.document.createElement('div');
                valueLine.className = 'sidebar-view-item-value-line-border';
                const contentLine = this._host.document.createElement('pre');
                contentLine.innerHTML = state || value.toString();
                valueLine.appendChild(contentLine);
                this._element.appendChild(valueLine);
            }
        }
        else {
            this._expander.className = 'sidebar-view-item-value-expander codicon codicon-chevron-down';
            while (this._element.childElementCount > 3) {
                this._element.removeChild(this._element.lastChild);
            }
        }
    }

    edit(){
        while (this._element.childElementCount) {
            this._element.removeChild(this._element.lastChild);
        }
        const type = this._attribute.type;

        if(this._isCustom === true){
            const input = this._host.document.getElementById('attribute' + this._index);
            input.disabled = false;
            this._attributeName = input.value;
        }

        this._save = this._host.document.createElement('div');
        this._cancel = this._host.document.createElement('div');
        this._remove = this._host.document.createElement('div');
        this._save.className = 'sidebar-view-item-value-save codicon codicon-save';
        this._cancel.className = 'sidebar-view-item-value-cancel codicon codicon-discard';
        this._remove.className = 'sidebar-view-item-value-remove codicon codicon-trash';
        this._save.addEventListener('click', (e) => {
            e.preventDefault();
            this.save();
        });
        this._cancel.addEventListener('click', () => {
            this.cancel();
        });
        this._remove.addEventListener('click', () => {
            this.remove();
        });
        if(this._isCustom === true){
            this._element.appendChild(this._remove);
        }
        this._element.appendChild(this._cancel);
        this._element.appendChild(this._save);
        
        const value = this._attribute.value;

        switch (type) {
            case 'graph': {
                const line = this._host.document.createElement('div');
                line.className = 'sidebar-view-item-value-line-link';
                line.innerHTML = value.name;
                line.addEventListener('click', () => {
                    this._raise('show-graph', value);
                });
                this._element.appendChild(line);
                break;
            }
            case 'function': {
                const line = this._host.document.createElement('div');
                line.className = 'sidebar-view-item-value-line-link';
                line.innerHTML = type === value.type.name;
                line.addEventListener('click', () => {
                    this._raise('show-graph', value.type);
                });
                this._element.appendChild(line);
                break;
            }
            default: {
                let content = new sidebar.Formatter(value, type).toString();
                if (content && content.length > 1000) {
                    content = content.substring(0, 1000) + '\u2026';
                }
                if (content && typeof content === 'string') {
                    content = content.split('<').join('&lt;').split('>').join('&gt;');
                }
                let line;
                if(typeName[type]){
                    line = this._host.document.createElement('select');
                    for(const options of typeName[type]){
                        const option = this._host.document.createElement('option');
                        option.setAttribute('value', options);
                        option.innerText = options;
                        if(options.toLowerCase() === content.toLowerCase()){
                            option.setAttribute('selected', 'selected');
                        }
                        line.appendChild(option);
                    }
                    line.setAttribute('name', type);
                    line.className = 'sidebar-view-item-value-line-select';
                } 
                else{
                    line = this._host.document.createElement('input');
                    line.setAttribute('type', 'text');
                    line.className = 'sidebar-view-item-value-line-input';
                    line.setAttribute('value', content ? content : '&nbsp;');
                }
                this._line = line;
                this._element.appendChild(line);
            }
            if(type){
                const typeLine = this._host.document.createElement('div');
                typeLine.className = 'sidebar-view-item-value-line-border';
                if(!this._isCustom){
                    if (type === 'tensor' && value && value.type) {
                        typeLine.innerHTML = 'type: ' + '<code><b>' + value.type.toString() + '</b></code>';
                        this._element.appendChild(typeLine);
                    }
                    else {
                        typeLine.innerHTML = 'type: ' + '<code><b>' + this._attribute.type + '</b></code>';
                        this._element.appendChild(typeLine);
                    }
                }
                else{
                    typeLine.innerHTML = 'type: ';
                    this._select = this._host.document.createElement('select');
                    this._select.className = 'sidebar-view-item-value-line-type-select';
                    for(const type of customType){
                        const option = this._host.document.createElement('option');
                        option.setAttribute('value', type);
                        option.innerText = type.toLowerCase();
                        if(type.toLowerCase() === this._attribute.type){
                            option.setAttribute('selected', 'selected');
                        }
                        this._select.appendChild(option);
                    }
                    typeLine.appendChild(this._select);
                    this._element.appendChild(typeLine);
                }

                const description = this._attribute.description;
                if (description) {
                    const descriptionLine = this._host.document.createElement('div');
                    descriptionLine.className = 'sidebar-view-item-value-line-border';
                    descriptionLine.innerHTML = description;
                    this._element.appendChild(descriptionLine);
                }
            }

            if (this._attribute.type === 'tensor' && value) {
                const state = value.state;
                const valueLine = this._host.document.createElement('div');
                valueLine.className = 'sidebar-view-item-value-line-border';
                const contentLine = this._host.document.createElement('pre');
                contentLine.innerHTML = state || value.toString();
                valueLine.appendChild(contentLine);
                this._element.appendChild(valueLine);
            }
        }
    }

    save(){
        if (this._attribute._type === 'int32') {
        if(this._line.value - 0 > 2147483648) {
            vscode.postMessage({
                command : 'alert',
                text: 'Can\'t exceed 2,147,483,648'
            });
            return;
            }
        }

        if (this._isCustom === true) {
            const input = this._host.document.getElementById('attribute' + this._index);
            if (this._select.value === 'int') {
                if (this._line.value - 0 > 2147483648) {
                    vscode.postMessage({
                        command : 'alert',
                        text: 'Can\'t exceed 2,147,483,648'
                    });
                    return;
                }
            }
            input.disabled = true;
            this._attribute._name = input.value;
            this._attribute._type = this._select.value;
            this._attribute._value = this._line.value;
        }

        while (this._element.childElementCount) {
            this._element.removeChild(this._element.lastChild);
        }

        if (!this._isCustom) {
            this._editObject._attribute.name = this._attribute.name;
            this._editObject._attribute._value = this._line.value;
            this._editObject._attribute._type = this._attribute.type;
        } else {
            this.makeEditCustomObject();
        }
        vscode.postMessage({
            command: 'edit',
            type: 'attribute',
            data: this._editObject,
        });
    }

    makeEditCustomObject() {
        this._editObject._attribute.name = this._node.type.name;
        const keys = [];
        for(const key of this._node.attributes){
            keys.push(key.name);
            this._editObject._attribute[key.name] = key.value;
            this._editObject._attribute[key.name + '_type'] = key.type;
        }
        this._editObject._attribute.keys = keys;
    }

    cancel(){
        if(this._isCustom === true){
            const input = this._host.document.getElementById('attribute' + this._index);
            input.disabled = true;
            input.value = this._attributeName;
        }
        while (this._element.childElementCount) {
            this._element.removeChild(this._element.lastChild);
        }

        this.show();
    }

    remove(){
        const input = this._host.document.getElementById('attribute' + this._index);
        const box = input.parentElement.parentElement.parentElement;
        const element = input.parentElement.parentElement;
        box.removeChild(element);
        for(const i in this._node._attributes){
            if(this._node._attributes[i].name === this._attribute.name){
                this._node._attributes.splice(i,1);
                break;
            }
        }

        this._editObject._attribute.name = this._node.type.name;
        const keys = [];
        for(const key of this._node.attributes){
            keys.push(key.name);
            this._editObject._attribute[key.name] = key.value;
            this._editObject._attribute[key.name + '_type'] = key.type;
        }
        this._editObject._attribute.keys = keys;

        vscode.postMessage({
            command: 'edit',
            type: 'attribute',
            data: this._editObject,
        });
    }
    
    render() {
        return [ this._element ];
    }

    on(event, callback) {
        this._events = this._events || {};
        this._events[event] = this._events[event] || [];
        this._events[event].push(callback);
    }

    _raise(event, data) {
        if (this._events && this._events[event]) {
            for (const callback of this._events[event]) {
                callback(this, data);
            }
        }
    }
}

sidebar.ParameterView = class {

    constructor(host, tensors, ioAttributes) {
        this._elements = [];
        this._items = [];

        for (const argument of tensors.arguments) {
            const item = new sidebar.ArgumentView(host, argument, tensors, ioAttributes);
            item.on('export-tensor', (sender, tensor) => {
                this._raise('export-tensor', tensor);
            });
            item.on('error', (sender, tensor) => {
                this._raise('error', tensor);
            });
            this._items.push(item);
            this._elements.push(item.render());
        }
    }

    render() {
        return this._elements;
    }

    toggle() {
        for (const item of this._items) {
            item.toggle();
        }
    }

    on(event, callback) {
        this._events = this._events || {};
        this._events[event] = this._events[event] || [];
        this._events[event].push(callback);
    }

    _raise(event, data) {
        if (this._events && this._events[event]) {
            for (const callback of this._events[event]) {
                callback(this, data);
            }
        }
    }
};

sidebar.ArgumentView = class {

    constructor(host, argument, tensors, ioAttributes) {
        this._host = host;
        this._argument = argument;
        this._select;
        this._shape;
        this._data;
        this._index = ioAttributes.index;
        this._isCustom = ioAttributes.isCustom;
        this._tensors = tensors;
        this._title = ioAttributes.title;

        this._editObject = {
            _name: ioAttributes.name,
            _visible : ioAttributes.visible,
            _arguments: JSON.parse(JSON.stringify(argument)),
            _subgraphIdx: ioAttributes.subgraphIdx,
            _nodeIdx: ioAttributes.nodeIdx,
        };

        this._element = this._host.document.createElement('div');
        this._element.className = 'sidebar-view-item-value';

        const initializer = argument.initializer;
        if (initializer) {
            this._element.classList.add('sidebar-view-item-value-dark');
        }

        this.show(initializer);
    }

    render() {
        return this._element;
    }

    toggle() {
        if (this._expander) {
            if (this._expander.className === 'sidebar-view-item-value-expander codicon codicon-chevron-down') {
                this._expander.className = 'sidebar-view-item-value-expander codicon codicon-chevron-up';

                const initializer = this._argument.initializer;
                if (this._hasId && this._hasKind) {
                    const kindLine = this._host.document.createElement('div');
                    kindLine.className = 'sidebar-view-item-value-line-border';
                    kindLine.innerHTML = 'kind: ' + '<b>' + initializer.kind + '</b>';
                    this._element.appendChild(kindLine);
                }
                let type = null;
                let denotation = null;
                if (this._argument.type) {
                    type = this._argument.type.toString();
                    denotation = this._argument.type.denotation || null;
                }
                if (type && (this._hasId || this._hasKind)) {
                    const typeLine = this._host.document.createElement('div');
                    typeLine.className = 'sidebar-view-item-value-line-border';
                    typeLine.innerHTML = 'type: <code><b>' + type.split('<').join('&lt;').split('>').join('&gt;') + '</b></code>';
                    this._element.appendChild(typeLine);
                }
                if (denotation) {
                    const denotationLine = this._host.document.createElement('div');
                    denotationLine.className = 'sidebar-view-item-value-line-border';
                    denotationLine.innerHTML = 'denotation: <code><b>' + denotation + '</b></code>';
                    this._element.appendChild(denotationLine);
                }

                const description = this._argument.description;
                if (description) {
                    const descriptionLine = this._host.document.createElement('div');
                    descriptionLine.className = 'sidebar-view-item-value-line-border';
                    descriptionLine.innerHTML = description;
                    this._element.appendChild(descriptionLine);
                }

                const quantization = this._argument.quantization;
                if (quantization) {
                    const quantizationLine = this._host.document.createElement('div');
                    quantizationLine.className = 'sidebar-view-item-value-line-border';
                    const content = !Array.isArray(quantization) ? quantization : '<br><br>' + quantization.map((value) => '    ' + value).join('<br>');
                    quantizationLine.innerHTML = '<span class=\'sidebar-view-item-value-line-content\'>quantization: ' + '<b>' + content + '</b></span>';
                    this._element.appendChild(quantizationLine);
                }

                if (this._argument.location !== undefined) {
                    const location = this._host.document.createElement('div');
                    location.className = 'sidebar-view-item-value-line-border';
                    location.innerHTML = 'location: ' + '<b>' + this._argument.location + '</b>';
                    this._element.appendChild(location);
                }

                if (initializer) {
                    const contentLine = this._host.document.createElement('pre');
                    const valueLine = this._host.document.createElement('div');
                    try {
                        const state = initializer.state;
                        if (state === null && this._host.save &&
                            initializer.type.dataType && initializer.type.dataType !== '?' &&
                            initializer.type.shape && initializer.type.shape.dimensions /*&& initializer.type.shape.dimensions.length > 0*/) {
                            this._saveButton = this._host.document.createElement('div');
                            this._saveButton.className = 'sidebar-view-item-value-expander';
                            this._saveButton.innerHTML = '&#x1F4BE;';
                            this._saveButton.addEventListener('click', () => {
                                this._raise('export-tensor', initializer);
                            });
                            this._element.appendChild(this._saveButton);
                        }

                        valueLine.className = 'sidebar-view-item-value-line-border';
                        contentLine.innerHTML = state || initializer.toString();
                    }
                    catch (err) {
                        contentLine.innerHTML = err.toString();
                        this._raise('error', err);
                    }
                    valueLine.appendChild(contentLine);
                    this._element.appendChild(valueLine);
                }
            }
            else {
                this._expander.className = 'sidebar-view-item-value-expander codicon codicon-chevron-down';
                while (this._element.childElementCount > 3) {
                    this._element.removeChild(this._element.lastChild);
                }
            }
        }
    }

    on(event, callback) {
        this._events = this._events || {};
        this._events[event] = this._events[event] || [];
        this._events[event].push(callback);
    }

    _raise(event, data) {
        if (this._events && this._events[event]) {
            for (const callback of this._events[event]) {
                callback(this, data);
            }
        }
    }

    show(initializer){
        const quantization = this._argument.quantization;
        const type = this._argument.type;
        const location = this._argument.location !== undefined;
        if (type || initializer || quantization || location) {
            this._expander = this._host.document.createElement('div');
            this._edit = this._host.document.createElement('div');
            this._expander.className = 'sidebar-view-item-value-expander codicon codicon-chevron-down';
            this._edit.className = 'sidebar-view-item-value-edit codicon codicon-edit';
            this._expander.addEventListener('click', () => {
                this.toggle();
            });
            this._edit.addEventListener('click', () => {
                this.edit();
            });
            this._element.appendChild(this._expander);
            this._element.appendChild(this._edit);
        }

        let name = this._argument.name || '';
        this._hasId = name ? true : false;
        this._hasKind = initializer && initializer.kind ? true : false;
        if (this._hasId || (!this._hasKind && !type)) {
            this._hasId = true;
            const nameLine = this._host.document.createElement('div');
            nameLine.className = 'sidebar-view-item-value-line';
            if (typeof name !== 'string') {
                throw new Error("Invalid argument identifier '" + JSON.stringify(name) + "'.");
            }
            name = name.split('\n').shift(); // custom argument id
            name = name || ' ';
            nameLine.innerHTML = '<span class=\'sidebar-view-item-value-line-content\'>name: <b>' + name + '</b></span>';
            this._element.appendChild(nameLine);
        }
        else if (this._hasKind) {
            const kindLine = this._host.document.createElement('div');
            kindLine.className = 'sidebar-view-item-value-line';
            kindLine.innerHTML = 'kind: <b>' + initializer.kind + '</b>';
            this._element.appendChild(kindLine);
        }
        else if (type) {
            const typeLine = this._host.document.createElement('div');
            typeLine.className = 'sidebar-view-item-value-line-border';
            typeLine.innerHTML = 'type: <code><b>' + type.toString().split('<').join('&lt;').split('>').join('&gt;') + '</b></code>';
            this._element.appendChild(typeLine);
        }
    }

    edit(){
        while (this._element.childElementCount) {
            this._element.removeChild(this._element.lastChild);
        }

        if(this._isCustom === true){
            const input = this._host.document.getElementById(this._title + this._index);
            input.disabled = false;
            this._attributeName = input.value;
        }

        const initializer = this._argument.initializer;
        const quantization = this._argument.quantization;
        let type = this._argument.type;
        const location = this._argument.location !== undefined;
        if (type || initializer || quantization || location) {
            this._save = this._host.document.createElement('div');
            this._cancel = this._host.document.createElement('div');
            this._save.className = 'sidebar-view-item-value-save codicon codicon-save';
            this._cancel.className = 'sidebar-view-item-value-cancel codicon codicon-discard';
            this._save.addEventListener('click', (e) => {
                e.preventDefault();
                this.save();
            });
            this._cancel.addEventListener('click', () => {
                this.cancel();
            });
            this._element.appendChild(this._cancel);
            this._element.appendChild(this._save);
        }

        let name = this._argument.name || '';
        this._hasId = name ? true : false;
        this._hasKind = initializer && initializer.kind ? true : false;
        if (this._hasId || (!this._hasKind && !type)) {
            this._hasId = true;
            const nameLine = this._host.document.createElement('div');
            const nameValue = this._host.document.createElement('input');
            nameValue.setAttribute('type', 'text');
            nameLine.className = 'sidebar-view-item-value-line';
            nameValue.className = 'sidebar-view-item-value-line-inputs';
            if (typeof name !== 'string') {
                throw new Error("Invalid argument identifier '" + JSON.stringify(name) + "'.");
            }
            name = name.split('\n').shift(); // custom argument id
            name = name || ' ';
            nameValue.setAttribute('value', name);
            nameLine.innerHTML = '<span class=\'sidebar-view-item-value-line-content\'>name: </span>';
            nameLine.appendChild(nameValue);
            this._element.appendChild(nameLine);
        }
        else if (this._hasKind) {
            const kindLine = this._host.document.createElement('div');
            kindLine.className = 'sidebar-view-item-value-line';
            kindLine.innerHTML = 'kind: <b>' + initializer.kind + '</b>';
            this._element.appendChild(kindLine);
        }
        else if (type) {
            const typeLine = this._host.document.createElement('div');
            typeLine.className = 'sidebar-view-item-value-line-border';
            typeLine.innerHTML = 'type: <code><b>' + type.toString().split('<').join('&lt;').split('>').join('&gt;') + '</b></code>';
            this._element.appendChild(typeLine);
        }
        if (this._hasId && this._hasKind) {
            const kindLine = this._host.document.createElement('div');
            kindLine.className = 'sidebar-view-item-value-line-border';
            kindLine.innerHTML = 'kind: ' + '<b>' + initializer.kind + '</b>';
            this._element.appendChild(kindLine);
        }
        let denotation = null;
        if (this._argument.type) {
            type = this._argument.type.toString();
            denotation = this._argument.type.denotation || null;
        }
        if (type && (this._hasId || this._hasKind)) {
            const typeLine = this._host.document.createElement('div');
            const typeSelect = this._host.document.createElement('select');
            const shape = this._host.document.createElement('input');
            typeLine.className = 'sidebar-view-item-value-line-border';
            typeSelect.className = 'sidebar-view-item-value-line-type-select';
            shape.className = 'sidebar-view-item-value-line-shape-input';
            this._select = typeSelect;
            this._shape = shape;
            typeLine.innerText = 'type: ';
            shape.setAttribute('value', this._argument.type.shape.dimensions.toString());
            for(const type of tensorType){
                const option = this._host.document.createElement('option');
                option.setAttribute('value', type);
                option.innerText = type.toLowerCase();
                if(type.toLowerCase() === this._argument.type.dataType){
                    option.setAttribute('selected', 'selected');
                }
                typeSelect.appendChild(option);
            }
            typeLine.appendChild(typeSelect);
            typeLine.appendChild(shape);
            this._element.appendChild(typeLine);
        }
        if (denotation) {
            const denotationLine = this._host.document.createElement('div');
            denotationLine.className = 'sidebar-view-item-value-line-border';
            denotationLine.innerHTML = 'denotation: <code><b>' + denotation + '</b></code>';
            this._element.appendChild(denotationLine);
        }

        const description = this._argument.description;
        if (description) {
            const descriptionLine = this._host.document.createElement('div');
            descriptionLine.className = 'sidebar-view-item-value-line-border';
            descriptionLine.innerHTML = description;
            this._element.appendChild(descriptionLine);
        }

        if (quantization) {
            const quantizationLine = this._host.document.createElement('div');
            quantizationLine.className = 'sidebar-view-item-value-line-border';
            const content = !Array.isArray(quantization) ? quantization : '<br><br>' + quantization.map((value) => '    ' + value).join('<br>');
            quantizationLine.innerHTML = '<span class=\'sidebar-view-item-value-line-content\'>quantization: ' + '<b>' + content + '</b></span>';
            this._element.appendChild(quantizationLine);
        }

        if (this._argument.location !== undefined) {
            const location = this._host.document.createElement('div');
            location.className = 'sidebar-view-item-value-line-border';
            location.innerHTML = 'location: ' + '<b>' + this._argument.location + '</b>';
            this._element.appendChild(location);
        }

        function resize(obj) {
            obj.style.height = '1px';
            obj.style.height = (12 + obj.scrollHeight) + 'px';
        }

        if (initializer) {
            const contentLine = this._host.document.createElement('textarea');
            const valueLine = this._host.document.createElement('div');
            try {
                const state = initializer.state;
                if (state === null && this._host.save &&
                    initializer.type.dataType && initializer.type.dataType !== '?' &&
                    initializer.type.shape && initializer.type.shape.dimensions /*&& initializer.type.shape.dimensions.length > 0*/) {
                    this._saveButton = this._host.document.createElement('div');
                    this._saveButton.className = 'sidebar-view-item-value-expander';
                    this._saveButton.innerHTML = '&#x1F4BE;';
                    this._saveButton.addEventListener('click', () => {
                        this._raise('export-tensor', initializer);
                    });
                    this._element.appendChild(this._saveButton);
                }
                this._data = contentLine;
                valueLine.className = 'sidebar-view-item-value-line-border';
                contentLine.className = 'sidebar-view-item-value-line-textarea';
                contentLine.innerHTML = state || initializer.toString();
                contentLine.style.height = 150 + contentLine.scrollHeight + 'px';
            }
            catch (err) {
                contentLine.innerHTML = err.toString();
                this._raise('error', err);
            }
            valueLine.appendChild(contentLine);
            this._element.appendChild(valueLine);
        }
    }

    save(){
        const currentType = this._select.value.toLowerCase();

        if (!this.check()) {
            vscode.postMessage({
                command: 'alert',
                text: 'FORMAT ERROR : Please enter commas and numbers only.'
            });
            return;
        }

        let shape = this._shape.value;
        shape = '{ "data": [' + shape + '] }';
        shape = JSON.parse(shape).data;
        
        const originalString = this._argument._initializer.toString();
        const currentString = this._data.value;

        if (originalString === currentString) {
            this._editObject._arguments._isChanged = false;
        } else {
            this._editObject._arguments._isChanged = true;
        }

        if (this._argument._initializer && this._editObject._arguments._isChanged) {
            let data;
            if (this._data) {
                data = this._data.value;
            }
            
            const originalType = this._argument._type.dataType;
            
            let result;
            if (data && currentType === originalType && shape === this._argument._type._shape._dimensions ) {
                result = this.editBuffer(data, currentType, shape);
            } else if (data) {
                result = this.changeBufferType(currentType, data, shape);
            }

            if (!result) {
                vscode.postMessage({
                    command: 'alert',
                    text: 'VALIDATION ERROR : Please check your buffer data again.'
                });
                return;
            }
        } else {
            this._editObject._arguments._initializer = null;
        }

        this._editObject._arguments._type._dataType = currentType;
        this._editObject._arguments._type._shape._dimensions = shape;

        const nameValue = this._element.childNodes[2].lastChild.value;
        this._editObject._arguments._name = nameValue;

        if (this._isCustom === true) {
            const input = this._host.document.getElementById(this._title + this._index);
            input.disabled = true;
            this._tensors._name = input.value;
        }

        vscode.postMessage({
            command : 'edit',
            type : 'tensor',
            data : this._editObject
        });
    }

    cancel(){
        if (this._isCustom === true) {
            const input = this._host.document.getElementById('input' + this._index);
            input.disabled = true;
        }

        while (this._element.childElementCount) {
            this._element.removeChild(this._element.lastChild);
        }
        const initializer = this._argument.initializer;
        this.show(initializer);
    }

    check(){
        for (const ch of this._shape.value) {
            if (ch !== ',' && (ch > '9' || ch < '0')) {
                return false;
            }
        }
        return true;
    }
    
    compareData(bufferArr, originalArr, original, type) {
        let dataLength = type === 4 ? bufferArr.length * 2 : bufferArr.length;
        for (let i = 0; i < dataLength; i++) {
    
            /* compare string formatted buffer data */
            if (originalArr[i] !== bufferArr[i]) {
    
                /* when data change detected, update buffer according to type */
                var buffer = new ArrayBuffer(8);
                const view = new DataView(buffer);
                switch (type) {
                    case 0: // float32
                        view.setFloat32(0, parseFloat(bufferArr[i]), true);
                        for (let j = 0; j < 4; j++) {
                            original[i * 4 + j] = view.getUint8(j);
                        }
                        break;
                    case 1: // float16
                        view.setFloat16(0, parseFloat(bufferArr[i]), true);
                        for (let j = 0; j < 2; j++) {
                            original[i * 2 + j] = view.getUint8(j);
                        }
                        break;
                    case 2: // int32
                        view.setInt32(0, parseInt(bufferArr[i]), true);
                        for (let j = 0; j < 4; j++) {
                            original[i * 4 + j] = view.getUint8(j);
                        }
                        break;
                    case 3: // uint8
                        view.setUint8(0, parseUint(bufferArr[i]), true);
                        original[i] = view.getUint8(0);
                        break;
                    case 4: // int64
                        view.setInt32(0, parseInt(bufferArr[i]), true);
                        for (let j = 0; j < 4; j++) {
                            original[i * 4 + j] = view.getUint8(j);
                        }
                        break;
                    case 5: // string
                        break;
                    case 6: // bool
                        if (bufferArr[i] === 'false' || bufferArr[i] - 0 === 0) {
                            original[i] = 0;
                        } else {
                            original[i] = 1;
                        }
                        break;
                    case 7: // int16
                        view.setInt16(0, parseInt(bufferArr[i]), true);
                        for (let j = 0; j < 2; j++) {
                            original[i * 2 + j] = view.getUint8(j);
                        }
                        break;
                    case 8:
                        break;
                    case 9: // int8
                        view.setInt8(0, parseInt(bufferArr[i]), true);
                        original[i] = view.getUint8(0);
                        break;
                    case 10: // float64
                        view.setFloat64(0, parseFloat(bufferArr[i]), true);
                        for (let j = 0; j < 8; j++) {
                            original[i * 8 + j] = view.getUint8(j);
                        }
                        break;
                    case 11:
                        break;
                    case 12: // uint64
                        view.setBigUint64(0, BigInt(parseInt(bufferArr[i])), true);
                        for (let j = 0; j < 8; j++) {
                            original[i * 8 + j] = view.getUint8(j);
                        }
                        break;
                    case 13:
                        break;
                    case 14:
                        break;
                    case 15: // uint32
                        view.setUint32(0, parseInt(bufferArr[i]), true);
                        for (let j = 0; j < 4; j++) {
                            original[i * 4 + j] = view.getUint8(j);
                        }
                        break;
                }
            }
        }

        const newBuffer = [];

        for(let i = 0; i < Object.keys(original).length ; i++){
            newBuffer.push(original[i]);
        }

        this._editObject._arguments._initializer._data = newBuffer;
    }
    
    removeBracket(buffer) {
        let str = buffer;
        str = str.replace(/\[/g, "");
        str = str.replace(/\]/g, "");
        str = str.replace(/\n/g, "");
        str = str.replace(/ /g, "");
        str = str.replace(/\{/g, "");
        str = str.replace(/\}/g, "");
        str = str.replace(/"/g, "");
        str = str.replace(/low | high/g, "");
        const arr = str.split(",");
        return arr;
    }
    
    validationCheck(modified, shape, type) {
        /* data validation - bracket check */
        const stack = [];
        for (let i = 0; i < modified.length; i++) {
            if (modified.charAt(i) === '[') {
                stack.push('[');
            } else if (modified.charAt(i) === ']') {
                if (stack[stack.length - 1] === '[') {
                    stack.pop();
                } else {
                    // alert(error! Brackets do not match);
                    return;
                }
        }
        }
        if (stack.length) {
            // alert(error! Brackets do not match);
            return;
        }


        /* parse data to string array */
        var modifiedArr = this.removeBracket(modified);


        /* data validation - shape count */ 
        let shapeCnt = 1;
        for (let i = 0; i < shape.length; i++) {
            shapeCnt *= shape[i];
        }
        if (type === 'int64') {
            shapeCnt *= 2;
        }
        if (modifiedArr.length !== shapeCnt) {
            // alert(error! Shape and data count does not match);
            return;
        } 

        return modifiedArr;
    }
    
    /* buffer data modified - type change NOT allowed simultaneously */
    editBuffer(modified, currentType, shape) {
        const modifiedArr = this.validationCheck(modified, shape, currentType);

        if (!modifiedArr) {
            vscode.postMessage({ command: 'alert', text: 'Validation Error!'});
            return;
        }
    
        const originalArr = this.removeBracket(this._argument._initializer.toString());
    
        /* compare changed elements and update data */
        const types = ['float32', 'float16', 'int32', 'uint8', 'int64', 'string', 'boolean', 'int16',
            'complex64', 'int8', 'float64', 'complex128', 'uint64', 'resource', 'variant', 'uint32'];
        if (currentType === 'string') {
            this.changeBufferType("string", modified, shape);
        } else {
            this.compareData(modifiedArr, originalArr, this._editObject._arguments._initializer._data, types.indexOf(currentType.toLowerCase()));
        }
    }
    
    /* buffer type modified - data change NOT detected */
    changeBufferType(newType, modified, shape) {
        // original =  textarea.value
        const modifiedArr = this.validationCheck(modified, shape, newType);
        
        if (!modifiedArr) {
            return;
        }

        const types = ['float32', 'float16', 'int32', 'uint8', 'int64', 'string', 'boolean', 'int16',
            'complex64', 'int8', 'float64', 'complex128', 'uint64', 'resource', 'variant', 'uint32'];
        
        // 0:float, 1:int, 2:uint, 3:string, 4:boolean, 5:complex, 6:resource, 7:variant
        const typeclass = [0, 0, 1, 2, 1, 3, 4, 1, 5, 1, 0, 5, 2, 6, 7, 2];
        const bits = [32, 16, 32, 8, 32, 0, 8, 16, 64, 8, 64, 128, 64, 0, 0, 32];
    
        const buffer = new ArrayBuffer(8);
        const view = new DataView(buffer);
    
        const newTypeIndex = types.indexOf(newType.toLowerCase());
    
        let newArray = [];
    
        /* string -> ? or ? -> Float or ? -> Int or ? -> Uint */
        if (typeclass[newTypeIndex] === 0) { // new type : float
            for (let i = 0; i < modifiedArr.length; i++) {
                let data;
                try {
                    if (modifiedArr[i] === 'true') {
                        data = 1;
                    } else if (modifiedArr[i] === 'false') {
                        data = 0;
                    } else {
                        data = parseFloat(modifiedArr[i]);
                    }
                } catch (err) {
                    return;
                }
                if (bits[newTypeIndex] === 16) { // float16
                    view.setFloat16(0, data, true);
                } else if (bits[newTypeIndex] === 32) { // float32
                    view.setFloat32(0, data, true);
                } else if (bits[newTypeIndex] === 64) { // float64
                    view.setFloat64(0, data, true);
                }
                for (let j = 0; j < bits[newTypeIndex] / 8; j++) {
                    newArray.push(view.getUint8(j));
                }
            }
        } else if (typeclass[newTypeIndex] === 2 || typeclass[newTypeIndex] === 1) { // new type : int or uint
            for (let i = 0; i < modifiedArr.length; i++) {
                let data = parseInt(modifiedArr[i]);
                try {
                    if (modifiedArr[i] === 'true') {
                        data = 1;
                    } else if (modifiedArr[i] === 'false') {
                        data = 0;
                    } else {
                        data = parseInt(modifiedArr[i]);
                    }
                } catch (err) {
                    return;
                }

                if (typeclass[newTypeIndex] === 1) { // int
                    if (bits[newTypeIndex] === 8) { // int8
                        view.setInt8(0, data, true);
                    } else if (bits[newTypeIndex] === 16) { // int16
                        view.setInt16(0, data, true);
                    } else if (bits[newTypeIndex] === 32) { // int32, int64
                        view.setInt32(0, data, true);
                    }
                } else { // uint
                    if (data < 0) {
                        return;
                    }

                    if (bits[newTypeIndex] === 8) { // uint8
                        view.setUint8(0, data, true);
                    } else if (bits[newTypeIndex] === 32) { // uint32
                        view.setUint32(0, data, true);
                    } else if (bits[newTypeIndex] === 64) { // uint64
                        view.setBigUint64(0, BigInt(parseInt(String(data))), true);
                    }
                }
                for (let j = 0; j < bits[newTypeIndex] / 8; j++) {
                    newArray.push(view.getUint8(j));
                }
            }
        
        } else if (typeclass[newTypeIndex] === 4) { // current type : boolean or new type : boolean
            for (let i = 0; i < modifiedArr.length; i++) {
                if (modifiedArr[i]) {
                    newArray.push(1);
                } else {
                    newArray.push(0);
                }
            }
        }
        /* ? -> String */
        else if (typeclass[newTypeIndex] === 3) {
            for (let i = 0; i < modifiedArr.length; i++) {
                var str = String(modifiedArr[i]);
                for (let j = 0; j < str.length; j++) {
                    newArray.push(str.charCodeAt(j));
                }
            }
        }

        this._editObject._arguments._initializer._data = newArray;

        return 1;
    }
};

sidebar.ModelSidebar = class {

    constructor(host, model, graph) {
        this._host = host;
        this._model = model;
        this._elements = [];

        if (model.format) {
            this._addProperty('format', new sidebar.ValueTextView(this._host, model.format));
        }
        if (model.producer) {
            this._addProperty('producer', new sidebar.ValueTextView(this._host, model.producer));
        }
        if (model.source) {
            this._addProperty('source', new sidebar.ValueTextView(this._host, model.source));
        }
        if (model.name) {
            this._addProperty('name', new sidebar.ValueTextView(this._host, model.name));
        }
        if (model.version) {
            this._addProperty('version', new sidebar.ValueTextView(this._host, model.version));
        }
        if (model.description) {
            this._addProperty('description', new sidebar.ValueTextView(this._host, model.description));
        }
        if (model.author) {
            this._addProperty('author', new sidebar.ValueTextView(this._host, model.author));
        }
        if (model.company) {
            this._addProperty('company', new sidebar.ValueTextView(this._host, model.company));
        }
        if (model.license) {
            this._addProperty('license', new sidebar.ValueTextView(this._host, model.license));
        }
        if (model.domain) {
            this._addProperty('domain', new sidebar.ValueTextView(this._host, model.domain));
        }
        if (model.imports) {
            this._addProperty('imports', new sidebar.ValueTextView(this._host, model.imports));
        }
        if (model.runtime) {
            this._addProperty('runtime', new sidebar.ValueTextView(this._host, model.runtime));
        }

        const metadata = model.metadata;
        if (metadata) {
            for (const property of model.metadata) {
                this._addProperty(property.name, new sidebar.ValueTextView(this._host, property.value));
            }
        }

        const graphs = Array.isArray(model.graphs) ? model.graphs : [];
        if (graphs.length > 1) {
            const graphSelector = new sidebar.SelectView(this._host, model.graphs, graph);
            graphSelector.on('change', (sender, data) => {
                this._raise('update-active-graph', data);
            });
            this._addProperty('subgraph', graphSelector);
        }

        if (graph) {
            if (graph.version) {
                this._addProperty('version', new sidebar.ValueTextView(this._host, graph.version));
            }
            if (graph.type) {
                this._addProperty('type', new sidebar.ValueTextView(this._host, graph.type));
            }
            if (graph.tags) {
                this._addProperty('tags', new sidebar.ValueTextView(this._host, graph.tags));
            }
            if (graph.description) {
                this._addProperty('description', new sidebar.ValueTextView(this._host, graph.description));
            }
            if (Array.isArray(graph.inputs) && graph.inputs.length > 0) {
                this._addHeader('Inputs');
                for (const input of graph.inputs) {
                    this.addArgument(input.name, input);
                }
            }
            if (Array.isArray(graph.outputs) && graph.outputs.length > 0) {
                this._addHeader('Outputs');
                for (const output of graph.outputs) {
                    this.addArgument(output.name, output);
                }
            }
        }

        const separator = this._host.document.createElement('div');
        separator.className = 'sidebar-view-separator';
        this._elements.push(separator);
    }

    render() {
        return this._elements;
    }

    _addHeader(title) {
        const headerElement = this._host.document.createElement('div');
        headerElement.className = 'sidebar-view-header';
        headerElement.innerText = title;
        this._elements.push(headerElement);
    }

    _addProperty(name, value) {
        const item = new sidebar.NameValueView(this._host, name, value);
        this._elements.push(item.render());
    }

    addArgument(name, argument) {
        const attributes = {
            title: 'model',
            index: 0,
            this: false,
            name: name,
            nodeIdx: 0,
            subgraphIdx: 0,
            visible: false,
        };
        const view = new sidebar.ParameterView(this._host, argument, attributes);
        view.toggle();
        const item = new sidebar.NameValueView(this._host, name, view);
        this._elements.push(item.render());
    }

    on(event, callback) {
        this._events = this._events || {};
        this._events[event] = this._events[event] || [];
        this._events[event].push(callback);
    }

    _raise(event, data) {
        if (this._events && this._events[event]) {
            for (const callback of this._events[event]) {
                callback(this, data);
            }
        }
    }
};

sidebar.DocumentationSidebar = class {

    constructor(host, metadata) {
        this._host = host;
        this._metadata = metadata;
    }

    render() {
        if (!this._elements) {
            this._elements = [];

            const type = sidebar.DocumentationSidebar.formatDocumentation(this._metadata);

            const element = this._host.document.createElement('div');
            element.setAttribute('class', 'sidebar-view-documentation');

            this._append(element, 'h1', type.name);

            if (type.summary) {
                this._append(element, 'p', type.summary);
            }

            if (type.description) {
                this._append(element, 'p', type.description);
            }

            if (Array.isArray(type.attributes) && type.attributes.length > 0) {
                this._append(element, 'h2', 'Attributes');
                const attributes = this._append(element, 'dl');
                for (const attribute of type.attributes) {
                    this._append(attributes, 'dt', attribute.name + (attribute.type ? ': <tt>' + attribute.type + '</tt>' : ''));
                    this._append(attributes, 'dd', attribute.description);
                }
                element.appendChild(attributes);
            }

            if (Array.isArray(type.inputs) && type.inputs.length > 0) {
                this._append(element, 'h2', 'Inputs' + (type.inputs_range ? ' (' + type.inputs_range + ')' : ''));
                const inputs = this._append(element, 'dl');
                for (const input of type.inputs) {
                    this._append(inputs, 'dt', input.name + (input.type ? ': <tt>' + input.type + '</tt>' : '') + (input.option ? ' (' + input.option + ')' : ''));
                    this._append(inputs, 'dd', input.description);
                }
            }

            if (Array.isArray(type.outputs) && type.outputs.length > 0) {
                this._append(element, 'h2', 'Outputs' + (type.outputs_range ? ' (' + type.outputs_range + ')' : ''));
                const outputs = this._append(element, 'dl');
                for (const output of type.outputs) {
                    this._append(outputs, 'dt', output.name + (output.type ? ': <tt>' + output.type + '</tt>' : '') + (output.option ? ' (' + output.option + ')' : ''));
                    this._append(outputs, 'dd', output.description);
                }
            }

            if (Array.isArray(type.type_constraints) && type.type_constraints.length > 0) {
                this._append(element, 'h2', 'Type Constraints');
                const typeConstraints = this._append(element, 'dl');
                for (const typeConstraint of type.type_constraints) {
                    this._append(typeConstraints, 'dt', typeConstraint.type_param_str + ': ' + typeConstraint.allowed_type_strs.map((item) => '<tt>' + item + '</tt>').join(', '));
                    this._append(typeConstraints, 'dd', typeConstraint.description);
                }
            }

            if (Array.isArray(type.examples) && type.examples.length > 0) {
                this._append(element, 'h2', 'Examples');
                for (const example of type.examples) {
                    this._append(element, 'h3', example.summary);
                    this._append(element, 'pre', example.code);
                }
            }

            if (Array.isArray(type.references) && type.references.length > 0) {
                this._append(element, 'h2', 'References');
                const references = this._append(element, 'ul');
                for (const reference of type.references) {
                    this._append(references, 'li', reference.description);
                }
            }

            if (type.domain && type.version && type.support_level) {
                this._append(element, 'h2', 'Support');
                this._append(element, 'dl', 'In domain <tt>' + type.domain + '</tt> since version <tt>' + type.version + '</tt> at support level <tt>' + type.support_level + '</tt>.');
            }

            if (!this._host.type !== 'Electron') {
                element.addEventListener('click', (e) => {
                    if (e.target && e.target.href) {
                        const link = e.target.href;
                        if (link.startsWith('http://') || link.startsWith('https://')) {
                            e.preventDefault();
                            this._raise('navigate', { link: link });
                        }
                    }
                });
            }

            this._elements = [ element ];

            const separator = this._host.document.createElement('div');
            separator.className = 'sidebar-view-separator';
            this._elements.push(separator);
        }
        return this._elements;
    }

    on(event, callback) {
        this._events = this._events || {};
        this._events[event] = this._events[event] || [];
        this._events[event].push(callback);
    }

    _raise(event, data) {
        if (this._events && this._events[event]) {
            for (const callback of this._events[event]) {
                callback(this, data);
            }
        }
    }

    _append(parent, type, content) {
        const element = this._host.document.createElement(type);
        if (content) {
            element.innerHTML = content;
        }
        parent.appendChild(element);
        return element;
    }

    static formatDocumentation(source) {
        if (source) {
            const generator = new markdown.Generator();
            const target = {};
            if (source.name !== undefined) {
                target.name = source.name;
            }
            if (source.module !== undefined) {
                target.module = source.module;
            }
            if (source.category !== undefined) {
                target.category = source.category;
            }
            if (source.summary !== undefined) {
                target.summary = generator.html(source.summary);
            }
            if (source.description !== undefined) {
                target.description = generator.html(source.description);
            }
            if (Array.isArray(source.attributes)) {
                target.attributes = source.attributes.map((source) => {
                    const target = {};
                    target.name = source.name;
                    if (source.type !== undefined) {
                        target.type = source.type;
                    }
                    if (source.option !== undefined) {
                        target.option = source.option;
                    }
                    if (source.optional !== undefined) {
                        target.optional = source.optional;
                    }
                    if (source.required !== undefined) {
                        target.required = source.required;
                    }
                    if (source.minimum !== undefined) {
                        target.minimum = source.minimum;
                    }
                    if (source.src !== undefined) {
                        target.src = source.src;
                    }
                    if (source.src_type !== undefined) {
                        target.src_type = source.src_type;
                    }
                    if (source.description !== undefined) {
                        target.description = generator.html(source.description);
                    }
                    if (source.default !== undefined) {
                        target.default = source.default;
                    }
                    if (source.visible !== undefined) {
                        target.visible = source.visible;
                    }
                    return target;
                });
            }
            if (Array.isArray(source.inputs)) {
                target.inputs = source.inputs.map((source) => {
                    const target = {};
                    target.name = source.name;
                    if (source.type !== undefined) {
                        target.type = source.type;
                    }
                    if (source.description !== undefined) {
                        target.description = generator.html(source.description);
                    }
                    if (source.default !== undefined) {
                        target.default = source.default;
                    }
                    if (source.src !== undefined) {
                        target.src = source.src;
                    }
                    if (source.list !== undefined) {
                        target.list = source.list;
                    }
                    if (source.isRef !== undefined) {
                        target.isRef = source.isRef;
                    }
                    if (source.typeAttr !== undefined) {
                        target.typeAttr = source.typeAttr;
                    }
                    if (source.numberAttr !== undefined) {
                        target.numberAttr = source.numberAttr;
                    }
                    if (source.typeListAttr !== undefined) {
                        target.typeListAttr = source.typeListAttr;
                    }
                    if (source.option !== undefined) {
                        target.option = source.option;
                    }
                    if (source.optional !== undefined) {
                        target.optional = source.optional;
                    }
                    if (source.visible !== undefined) {
                        target.visible = source.visible;
                    }
                    return target;
                });
            }
            if (Array.isArray(source.outputs)) {
                target.outputs = source.outputs.map((source) => {
                    const target = {};
                    target.name = source.name;
                    if (source.type) {
                        target.type = source.type;
                    }
                    if (source.description !== undefined) {
                        target.description = generator.html(source.description);
                    }
                    if (source.list !== undefined) {
                        target.list = source.list;
                    }
                    if (source.typeAttr !== undefined) {
                        target.typeAttr = source.typeAttr;
                    }
                    if (source.typeListAttr !== undefined) {
                        target.typeListAttr = source.typeAttr;
                    }
                    if (source.numberAttr !== undefined) {
                        target.numberAttr = source.numberAttr;
                    }
                    if (source.isRef !== undefined) {
                        target.isRef = source.isRef;
                    }
                    if (source.option !== undefined) {
                        target.option = source.option;
                    }
                    return target;
                });
            }
            if (Array.isArray(source.references)) {
                target.references = source.references.map((source) => {
                    if (source) {
                        target.description = generator.html(source.description);
                    }
                    return target;
                });
            }
            if (source.version !== undefined) {
                target.version = source.version;
            }
            if (source.operator !== undefined) {
                target.operator = source.operator;
            }
            if (source.identifier !== undefined) {
                target.identifier = source.identifier;
            }
            if (source.package !== undefined) {
                target.package = source.package;
            }
            if (source.support_level !== undefined) {
                target.support_level = source.support_level;
            }
            if (source.min_input !== undefined) {
                target.min_input = source.min_input;
            }
            if (source.max_input !== undefined) {
                target.max_input = source.max_input;
            }
            if (source.min_output !== undefined) {
                target.min_output = source.min_output;
            }
            if (source.max_input !== undefined) {
                target.max_output = source.max_output;
            }
            if (source.inputs_range !== undefined) {
                target.inputs_range = source.inputs_range;
            }
            if (source.outputs_range !== undefined) {
                target.outputs_range = source.outputs_range;
            }
            if (source.examples !== undefined) {
                target.examples = source.examples;
            }
            if (source.constants !== undefined) {
                target.constants = source.constants;
            }
            if (source.type_constraints !== undefined) {
                target.type_constraints = source.type_constraints;
            }
            return target;
        }
        return '';
    }
};

sidebar.FindSidebar = class {

    constructor(host, element, graph) {
        this._host = host;
        this._graphElement = element;
        this._graph = graph;
        this._contentElement = this._host.document.createElement('div');
        this._contentElement.setAttribute('class', 'sidebar-view-find');
        this._searchElement = this._host.document.createElement('input');
        this._searchElement.setAttribute('id', 'search');
        this._searchElement.setAttribute('type', 'text');
        this._searchElement.setAttribute('spellcheck', 'false');
        this._searchElement.setAttribute('placeholder', 'Search...');
        this._searchElement.setAttribute('style', 'width: 100%');
        this._searchElement.addEventListener('input', (e) => {
            this.update(e.target.value);
            this._raise('search-text-changed', e.target.value);
        });
        this._resultElement = this._host.document.createElement('ol');
        this._resultElement.addEventListener('click', (e) => {
            this.select(e);
        });
        this._contentElement.appendChild(this._searchElement);
        this._contentElement.appendChild(this._resultElement);
    }

    on(event, callback) {
        this._events = this._events || {};
        this._events[event] = this._events[event] || [];
        this._events[event].push(callback);
    }

    _raise(event, data) {
        if (this._events && this._events[event]) {
            for (const callback of this._events[event]) {
                callback(this, data);
            }
        }
    }

    select(e) {
        const selection = [];
        const id = e.target.id;

        const nodesElement = this._graphElement.getElementById('nodes');
        let nodeElement = nodesElement.firstChild;
        while (nodeElement) {
            if (nodeElement.id === id) {
                selection.push(nodeElement);
            }
            nodeElement = nodeElement.nextSibling;
        }

        const edgePathsElement = this._graphElement.getElementById('edge-paths');
        let edgePathElement = edgePathsElement.firstChild;
        while (edgePathElement) {
            if (edgePathElement.id === id) {
                selection.push(edgePathElement);
            }
            edgePathElement = edgePathElement.nextSibling;
        }

        let initializerElement = this._graphElement.getElementById(id);
        if (initializerElement) {
            while (initializerElement.parentElement) {
                initializerElement = initializerElement.parentElement;
                if (initializerElement.id && initializerElement.id.startsWith('node-')) {
                    selection.push(initializerElement);
                    break;
                }
            }
        }

        if (selection.length > 0) {
            this._raise('select', selection);
        }
    }

    focus(searchText) {
        this._searchElement.focus();
        this._searchElement.value = '';
        this._searchElement.value = searchText;
        this.update(searchText);
    }

    update(searchText) {
        while (this._resultElement.lastChild) {
            this._resultElement.removeChild(this._resultElement.lastChild);
        }

        let terms = null;
        let callback = null;
        const unquote = searchText.match(new RegExp(/^'(.*)'|"(.*)"$/));
        if (unquote) {
            const term = unquote[1] || unquote[2];
            terms = [ term ];
            callback = (name) => {
                return term === name;
            };
        }
        else {
            terms = searchText.trim().toLowerCase().split(' ').map((term) => term.trim()).filter((term) => term.length > 0);
            callback = (name) => {
                return terms.every((term) => name.toLowerCase().indexOf(term) !== -1);
            };
        }

        const nodes = new Set();
        const edges = new Set();

        for (const node of this._graph.nodes.values()) {
            const label = node.label;
            const initializers = [];
            if (label.class === 'graph-node' || label.class === 'graph-input') {
                for (const input of label.inputs) {
                    for (const argument of input.arguments) {
                        if (argument.name && !edges.has(argument.name)) {
                            const match = (argument, term) => {
                                if (argument.name && argument.name.toLowerCase().indexOf(term) !== -1) {
                                    return true;
                                }
                                if (argument.type) {
                                    if (argument.type.dataType && term === argument.type.dataType.toLowerCase()) {
                                        return true;
                                    }
                                    if (argument.type.shape) {
                                        if (term === argument.type.shape.toString().toLowerCase()) {
                                            return true;
                                        }
                                        if (argument.type.shape && Array.isArray(argument.type.shape.dimensions)) {
                                            const dimensions = argument.type.shape.dimensions.map((dimension) => dimension ? dimension.toString().toLowerCase() : '');
                                            if (term === dimensions.join(',')) {
                                                return true;
                                            }
                                            if (dimensions.some((dimension) => term === dimension)) {
                                                return true;
                                            }
                                        }
                                    }
                                }
                                return false;
                            };
                            if (terms.every((term) => match(argument, term))) {
                                if (!argument.initializer) {
                                    const inputItem = this._host.document.createElement('li');
                                    inputItem.innerText = '\u2192 ' + argument.name.split('\n').shift(); // custom argument id
                                    inputItem.id = 'edge-' + argument.name;
                                    this._resultElement.appendChild(inputItem);
                                    edges.add(argument.name);
                                }
                                else {
                                    initializers.push(argument);
                                }
                            }
                        }
                    }
                }
            }
            if (label.class === 'graph-node') {
                const name = label.value.name;
                const type = label.value.type.name;
                if (!nodes.has(label.id) &&
                    ((name && callback(name) || (type && callback(type))))) {
                    const nameItem = this._host.document.createElement('li');
                    nameItem.innerText = '\u25A2 ' + (name || '[' + type + ']');
                    nameItem.id = label.id;
                    this._resultElement.appendChild(nameItem);
                    nodes.add(label.id);
                }
            }
            for (const argument of initializers) {
                if (argument.name) {
                    const initializeItem = this._host.document.createElement('li');
                    initializeItem.innerText = '\u25A0 ' + argument.name.split('\n').shift(); // custom argument id
                    initializeItem.id = 'initializer-' + argument.name;
                    this._resultElement.appendChild(initializeItem);
                }
            }
        }

        for (const node of this._graph.nodes.values()) {
            const label = node.label;
            if (label.class === 'graph-node' || label.class === 'graph-output') {
                for (const output of label.outputs) {
                    for (const argument of output.arguments) {
                        if (argument.name && !edges.has(argument.name) && terms.every((term) => argument.name.toLowerCase().indexOf(term) !== -1)) {
                            const outputItem = this._host.document.createElement('li');
                            outputItem.innerText = '\u2192 ' + argument.name.split('\n').shift(); // custom argument id
                            outputItem.id = 'edge-' + argument.name;
                            this._resultElement.appendChild(outputItem);
                            edges.add(argument.name);
                        }
                    }
                }
            }
        }

        this._resultElement.style.display = this._resultElement.childNodes.length !== 0 ? 'block' : 'none';
    }

    get content() {
        return this._contentElement;
    }
};

sidebar.Formatter = class {

    constructor(value, type, quote) {
        this._value = value;
        this._type = type;
        this._quote = quote;
        this._values = new Set();
    }

    toString() {
        return this._format(this._value, this._type, this._quote);
    }

    _format(value, type, quote) {

        if (typeof value === 'function') {
            return value();
        }
        if (value && (value instanceof base.Int64 || value instanceof base.Uint64)) {
            return value.toString();
        }
        if (Number.isNaN(value)) {
            return 'NaN';
        }
        switch (type) {
            case 'shape':
                return value ? value.toString() : '(null)';
            case 'shape[]':
                if (value && !Array.isArray(value)) {
                    throw new Error("Invalid shape '" + JSON.stringify(value) + "'.");
                }
                return value ? value.map((item) => item.toString()).join(', ') : '(null)';
            case 'graph':
                return value ? value.name : '(null)';
            case 'graph[]':
                return value ? value.map((graph) => graph.name).join(', ') : '(null)';
            case 'tensor':
                if (value && value.type && value.type.shape && value.type.shape.dimensions && value.type.shape.dimensions.length === 0) {
                    return value.toString();
                }
                return '[...]';
            case 'function':
                return value.type.name;
            case 'function[]':
                return value ? value.map((item) => item.type.name).join(', ') : '(null)';
            default:
                break;
        }
        if (typeof value === 'string' && (!type || type !== 'string')) {
            return quote ? '"' + value + '"' : value;
        }
        if (Array.isArray(value)) {
            if (value.length === 0) {
                return quote ? '[]' : '';
            }
            let ellipsis = false;
            if (value.length > 1000) {
                value = value.slice(0, 1000);
                ellipsis = true;
            }
            const itemType = (type && type.endsWith('[]')) ? type.substring(0, type.length - 2) : null;
            const array = value.map((item) => {
                if (item && (item instanceof base.Int64 || item instanceof base.Uint64)) {
                    return item.toString();
                }
                if (Number.isNaN(item)) {
                    return 'NaN';
                }
                const quote = !itemType || itemType === 'string';
                return this._format(item, itemType, quote);
            });
            if (ellipsis) {
                array.push('\u2026');
            }
            return quote ? [ '[', array.join(', '), ']' ].join(' ') : array.join(', ');
        }
        if (value === null) {
            return quote ? 'null' : '';
        }
        if (value === undefined) {
            return 'undefined';
        }
        if (value !== Object(value)) {
            return value.toString();
        }
        if (this._values.has(value)) {
            return '\u2026';
        }
        this._values.add(value);
        const list = [];
        const entries = Object.entries(value).filter((entry) => !entry[0].startsWith('__') && !entry[0].endsWith('__'));
        if (entries.length === 1) {
            list.push(this._format(entries[0][1], null, true));
        }
>>>>>>> 9113cf4a
        else {
            for (const entry of entries) {
                list.push(entry[0] + ': ' + this._format(entry[1], null, true));
            }
        }
        let objectType = value.__type__;
        if (!objectType && value.constructor.name && value.constructor.name !== 'Object') {
            objectType = value.constructor.name;
        }
        if (objectType) {
            return objectType + (list.length === 0 ? '()' : [ '(', list.join(', '), ')' ].join(''));
        }
        switch (list.length) {
            case 0:
                return quote ? '()' : '';
            case 1:
                return list[0];
            default:
                return quote ? [ '(', list.join(', '), ')' ].join(' ') : list.join(', ');
        }
    }
};

const markdown = {};

markdown.Generator = class {

    constructor() {
        this._newlineRegExp = /^\n+/;
        this._codeRegExp = /^( {4}[^\n]+\n*)+/;
        this._fencesRegExp = /^ {0,3}(`{3,}(?=[^`\n]*\n)|~{3,})([^\n]*)\n(?:|([\s\S]*?)\n)(?: {0,3}\1[~`]* *(?:\n+|$)|$)/;
        this._hrRegExp = /^ {0,3}((?:- *){3,}|(?:_ *){3,}|(?:\* *){3,})(?:\n+|$)/;
        this._headingRegExp = /^ {0,3}(#{1,6}) +([^\n]*?)(?: +#+)? *(?:\n+|$)/;
        this._blockquoteRegExp = /^( {0,3}> ?(([^\n]+(?:\n(?! {0,3}((?:- *){3,}|(?:_ *){3,}|(?:\* *){3,})(?:\n+|$)| {0,3}#{1,6} | {0,3}>| {0,3}(?:`{3,}(?=[^`\n]*\n)|~{3,})[^\n]*\n| {0,3}(?:[*+-]|1[.)]) |<\/?(?:address|article|aside|base|basefont|blockquote|body|caption|center|col|colgroup|dd|details|dialog|dir|div|dl|dt|fieldset|figcaption|figure|footer|form|frame|frameset|h[1-6]|head|header|hr|html|iframe|legend|li|link|main|menu|menuitem|meta|nav|noframes|ol|optgroup|option|p|param|section|source|summary|table|tbody|td|tfoot|th|thead|title|tr|track|ul)(?: +|\n|\/?>)|<(?:script|pre|style|!--))[^\n]+)*)|[^\n]*)(?:\n|$))+/;
        this._listRegExp = /^( {0,3})((?:[*+-]|\d{1,9}[.)])) [\s\S]+?(?:\n+(?=\1?(?:(?:- *){3,}|(?:_ *){3,}|(?:\* *){3,})(?:\n+|$))|\n+(?= {0,3}\[((?!\s*\])(?:\\[[\]]|[^[\]])+)\]: *\n? *<?([^\s>]+)>?(?:(?: +\n? *| *\n *)((?:"(?:\\"?|[^"\\])*"|'[^'\n]*(?:\n[^'\n]+)*\n?'|\([^()]*\))))? *(?:\n+|$))|\n{2,}(?! )(?!\1(?:[*+-]|\d{1,9}[.)]) )\n*|\s*$)/;
        this._htmlRegExp = /^ {0,3}(?:<(script|pre|style)[\s>][\s\S]*?(?:<\/\1>[^\n]*\n+|$)|<!--(?!-?>)[\s\S]*?(?:-->|$)[^\n]*(\n+|$)|<\?[\s\S]*?(?:\?>\n*|$)|<![A-Z][\s\S]*?(?:>\n*|$)|<!\[CDATA\[[\s\S]*?(?:\]\]>\n*|$)|<\/?(address|article|aside|base|basefont|blockquote|body|caption|center|col|colgroup|dd|details|dialog|dir|div|dl|dt|fieldset|figcaption|figure|footer|form|frame|frameset|h[1-6]|head|header|hr|html|iframe|legend|li|link|main|menu|menuitem|meta|nav|noframes|ol|optgroup|option|p|param|section|source|summary|table|tbody|td|tfoot|th|thead|title|tr|track|ul)(?: +|\n|\/?>)[\s\S]*?(?:\n{2,}|$)|<(?!script|pre|style)([a-z][\w-]*)(?: +[a-zA-Z:_][\w.:-]*(?: *= *"[^"\n]*"| *= *'[^'\n]*'| *= *[^\s"'=<>`]+)?)*? *\/?>(?=[ \t]*(?:\n|$))[\s\S]*?(?:\n{2,}|$)|<\/(?!script|pre|style)[a-z][\w-]*\s*>(?=[ \t]*(?:\n|$))[\s\S]*?(?:\n{2,}|$))/i;
        this._defRegExp = /^ {0,3}\[((?!\s*\])(?:\\[[\]]|[^[\]])+)\]: *\n? *<?([^\s>]+)>?(?:(?: +\n? *| *\n *)((?:"(?:\\"?|[^"\\])*"|'[^'\n]*(?:\n[^'\n]+)*\n?'|\([^()]*\))))? *(?:\n+|$)/;
        this._nptableRegExp = /^ *([^|\n ].*\|.*)\n {0,3}([-:]+ *\|[-| :]*)(?:\n((?:(?!\n| {0,3}((?:- *){3,}|(?:_ *){3,}|(?:\* *){3,})(?:\n+|$)| {0,3}#{1,6} | {0,3}>| {4}[^\n]| {0,3}(?:`{3,}(?=[^`\n]*\n)|~{3,})[^\n]*\n| {0,3}(?:[*+-]|1[.)]) |<\/?(?:address|article|aside|base|basefont|blockquote|body|caption|center|col|colgroup|dd|details|dialog|dir|div|dl|dt|fieldset|figcaption|figure|footer|form|frame|frameset|h[1-6]|head|header|hr|html|iframe|legend|li|link|main|menu|menuitem|meta|nav|noframes|ol|optgroup|option|p|param|section|source|summary|table|tbody|td|tfoot|th|thead|title|tr|track|ul)(?: +|\n|\/?>)|<(?:script|pre|style|!--)).*(?:\n|$))*)\n*|$)/;
        this._tableRegExp = /^ *\|(.+)\n {0,3}\|?( *[-:]+[-| :]*)(?:\n *((?:(?!\n| {0,3}((?:- *){3,}|(?:_ *){3,}|(?:\* *){3,})(?:\n+|$)| {0,3}#{1,6} | {0,3}>| {4}[^\n]| {0,3}(?:`{3,}(?=[^`\n]*\n)|~{3,})[^\n]*\n| {0,3}(?:[*+-]|1[.)]) |<\/?(?:address|article|aside|base|basefont|blockquote|body|caption|center|col|colgroup|dd|details|dialog|dir|div|dl|dt|fieldset|figcaption|figure|footer|form|frame|frameset|h[1-6]|head|header|hr|html|iframe|legend|li|link|main|menu|menuitem|meta|nav|noframes|ol|optgroup|option|p|param|section|source|summary|table|tbody|td|tfoot|th|thead|title|tr|track|ul)(?: +|\n|\/?>)|<(?:script|pre|style|!--)).*(?:\n|$))*)\n*|$)/;
        this._lheadingRegExp = /^([^\n]+)\n {0,3}(=+|-+) *(?:\n+|$)/;
        this._textRegExp = /^[^\n]+/;
        this._bulletRegExp = /(?:[*+-]|\d{1,9}[.)])/;
        this._itemRegExp = /^( *)((?:[*+-]|\d{1,9}[.)])) ?[^\n]*(?:\n(?!\1(?:[*+-]|\d{1,9}[.)]) ?)[^\n]*)*/gm;
        this._paragraphRegExp = /^([^\n]+(?:\n(?! {0,3}((?:- *){3,}|(?:_ *){3,}|(?:\* *){3,})(?:\n+|$)| {0,3}#{1,6} | {0,3}>| {0,3}(?:`{3,}(?=[^`\n]*\n)|~{3,})[^\n]*\n| {0,3}(?:[*+-]|1[.)]) |<\/?(?:address|article|aside|base|basefont|blockquote|body|caption|center|col|colgroup|dd|details|dialog|dir|div|dl|dt|fieldset|figcaption|figure|footer|form|frame|frameset|h[1-6]|head|header|hr|html|iframe|legend|li|link|main|menu|menuitem|meta|nav|noframes|ol|optgroup|option|p|param|section|source|summary|table|tbody|td|tfoot|th|thead|title|tr|track|ul)(?: +|\n|\/?>)|<(?:script|pre|style|!--))[^\n]+)*)/;
        this._backpedalRegExp = /(?:[^?!.,:;*_~()&]+|\([^)]*\)|&(?![a-zA-Z0-9]+;$)|[?!.,:;*_~)]+(?!$))+/;
        this._escapeRegExp = /^\\([!"#$%&'()*+,\-./:;<=>?@[\]\\^_`{|}~~|])/;
        this._escapesRegExp = /\\([!"#$%&'()*+,\-./:;<=>?@[\]\\^_`{|}~])/g;
        /* eslint-disable no-control-regex */
        this._autolinkRegExp = /^<([a-zA-Z][a-zA-Z0-9+.-]{1,31}:[^\s\x00-\x1f<>]*|[a-zA-Z0-9.!#$%&'*+/=?_`{|}~-]+(@)[a-zA-Z0-9](?:[a-zA-Z0-9-]{0,61}[a-zA-Z0-9])?(?:\.[a-zA-Z0-9](?:[a-zA-Z0-9-]{0,61}[a-zA-Z0-9])?)+(?![-_]))>/;
        this._linkRegExp = /^!?\[((?:\[(?:\\.|[^[\]\\])*\]|\\.|`[^`]*`|[^[\]\\`])*?)\]\(\s*(<(?:\\[<>]?|[^\s<>\\])*>|[^\s\x00-\x1f]*)(?:\s+("(?:\\"?|[^"\\])*"|'(?:\\'?|[^'\\])*'|\((?:\\\)?|[^)\\])*\)))?\s*\)/;
        /* eslint-enable no-control-regex */
        this._urlRegExp = /^((?:ftp|https?):\/\/|www\.)(?:[a-zA-Z0-9-]+\.?)+[^\s<]*|^[A-Za-z0-9._+-]+(@)[a-zA-Z0-9-_]+(?:\.[a-zA-Z0-9-_]*[a-zA-Z0-9])+(?![-_])/i;
        this._tagRegExp = /^<!--(?!-?>)[\s\S]*?-->|^<\/[a-zA-Z][\w:-]*\s*>|^<[a-zA-Z][\w-]*(?:\s+[a-zA-Z:_][\w.:-]*(?:\s*=\s*"[^"]*"|\s*=\s*'[^']*'|\s*=\s*[^\s"'=<>`]+)?)*?\s*\/?>|^<\?[\s\S]*?\?>|^<![a-zA-Z]+\s[\s\S]*?>|^<!\[CDATA\[[\s\S]*?\]\]>/;
        this._reflinkRegExp = /^!?\[((?:\[(?:\\.|[^[\]\\])*\]|\\.|`[^`]*`|[^[\]\\`])*?)\]\[(?!\s*\])((?:\\[[\]]?|[^[\]\\])+)\]/;
        this._nolinkRegExp = /^!?\[(?!\s*\])((?:\[[^[\]]*\]|\\[[\]]|[^[\]])*)\](?:\[\])?/;
        this._reflinkSearchRegExp = /!?\[((?:\[(?:\\.|[^[\]\\])*\]|\\.|`[^`]*`|[^[\]\\`])*?)\]\[(?!\s*\])((?:\\[[\]]?|[^[\]\\])+)\]|!?\[(?!\s*\])((?:\[[^[\]]*\]|\\[[\]]|[^[\]])*)\](?:\[\])?(?!\()/g;
        this._strongStartRegExp = /^(?:(\*\*(?=[*!"#$%&'()+\-.,/:;<=>?@[\]`{|}~]))|\*\*)(?![\s])|__/;
        this._strongMiddleRegExp = /^\*\*(?:(?:(?!__[^_]*?__|\*\*\[^\*\]*?\*\*)(?:[^*]|\\\*)|__[^_]*?__|\*\*\[^\*\]*?\*\*)|\*(?:(?!__[^_]*?__|\*\*\[^\*\]*?\*\*)(?:[^*]|\\\*)|__[^_]*?__|\*\*\[^\*\]*?\*\*)*?\*)+?\*\*$|^__(?![\s])((?:(?:(?!__[^_]*?__|\*\*\[^\*\]*?\*\*)(?:[^_]|\\_)|__[^_]*?__|\*\*\[^\*\]*?\*\*)|_(?:(?!__[^_]*?__|\*\*\[^\*\]*?\*\*)(?:[^_]|\\_)|__[^_]*?__|\*\*\[^\*\]*?\*\*)*?_)+?)__$/;
        this._strongEndAstRegExp = /[^!"#$%&'()+\-.,/:;<=>?@[\]`{|}~\s]\*\*(?!\*)|[!"#$%&'()+\-.,/:;<=>?@[\]`{|}~]\*\*(?!\*)(?:(?=[!"#$%&'()+\-.,/:;<=>?@[\]`{|}~_\s]|$))/g;
        this._strongEndUndRegExp = /[^\s]__(?!_)(?:(?=[!"#$%&'()+\-.,/:;<=>?@[\]`{|}~*\s])|$)/g;
        this._emStartRegExp = /^(?:(\*(?=[!"#$%&'()+\-.,/:;<=>?@[\]`{|}~]))|\*)(?![*\s])|_/;
        this._emMiddleRegExp = /^\*(?:(?:(?!__[^_]*?__|\*\*\[^\*\]*?\*\*)(?:[^*]|\\\*)|__[^_]*?__|\*\*\[^\*\]*?\*\*)|\*(?:(?!__[^_]*?__|\*\*\[^\*\]*?\*\*)(?:[^*]|\\\*)|__[^_]*?__|\*\*\[^\*\]*?\*\*)*?\*)+?\*$|^_(?![_\s])(?:(?:(?!__[^_]*?__|\*\*\[^\*\]*?\*\*)(?:[^_]|\\_)|__[^_]*?__|\*\*\[^\*\]*?\*\*)|_(?:(?!__[^_]*?__|\*\*\[^\*\]*?\*\*)(?:[^_]|\\_)|__[^_]*?__|\*\*\[^\*\]*?\*\*)*?_)+?_$/;
        this._emEndAstRegExp = /[^!"#$%&'()+\-.,/:;<=>?@[\]`{|}~\s]\*(?!\*)|[!"#$%&'()+\-.,/:;<=>?@[\]`{|}~]\*(?!\*)(?:(?=[!"#$%&'()+\-.,/:;<=>?@[\]`{|}~_\s]|$))/g;
        this._emEndUndRegExp = /[^\s]_(?!_)(?:(?=[!"#$%&'()+\-.,/:;<=>?@[\]`{|}~*\s])|$)/g,
        this._codespanRegExp = /^(`+)([^`]|[^`][\s\S]*?[^`])\1(?!`)/;
        this._brRegExp = /^( {2,}|\\)\n(?!\s*$)/;
        this._delRegExp = /^~+(?=\S)([\s\S]*?\S)~+/;
        this._textspanRegExp = /^(`+|[^`])(?:(?= {2,}\n)|[\s\S]*?(?:(?=[\\<![`*~]|\b_|https?:\/\/|ftp:\/\/|www\.|$)|[^ ](?= {2,}\n)|[^a-zA-Z0-9.!#$%&'*+/=?_`{|}~-](?=[a-zA-Z0-9.!#$%&'*+/=?_`{|}~-]+@))|(?=[a-zA-Z0-9.!#$%&'*+/=?_`{|}~-]+@))/;
        this._punctuationRegExp = /^([\s*!"#$%&'()+\-.,/:;<=>?@[\]`{|}~])/;
        this._blockSkipRegExp = /\[[^\]]*?\]\([^)]*?\)|`[^`]*?`|<[^>]*?>/g;
        this._escapeTestRegExp = /[&<>"']/;
        this._escapeReplaceRegExp = /[&<>"']/g;
        this._escapeTestNoEncodeRegExp = /[<>"']|&(?!#?\w+;)/;
        this._escapeReplaceNoEncodeRegExp = /[<>"']|&(?!#?\w+;)/g;
        this._escapeReplacementsMap = { '&': '&amp;', '<': '&lt;', '>': '&gt;', '"': '&quot;', "'": '&#39;' };
    }

    html(source) {
        const tokens = [];
        const links = new Map();
        this._tokenize(source.replace(/\r\n|\r/g, '\n').replace(/\t/g, '    '), tokens, links, true);
        this._tokenizeBlock(tokens, links);
        const slugs = new Map();
        const result = this._render(tokens, slugs, true);
        return result;
    }

    _tokenize(source, tokens, links, top) {
        source = source.replace(/^ +$/gm, '');
        while (source) {
            let match = this._newlineRegExp.exec(source);
            if (match) {
                source = source.substring(match[0].length);
                if (match[0].length > 1) {
                    tokens.push({ type: 'space' });
                }
                continue;
            }
            match = this._codeRegExp.exec(source);
            if (match) {
                source = source.substring(match[0].length);
                const lastToken = tokens[tokens.length - 1];
                if (lastToken && lastToken.type === 'paragraph') {
                    lastToken.text += '\n' + match[0].trimRight();
                }
                else {
                    const text = match[0].replace(/^ {4}/gm, '').replace(/\n*$/, '');
                    tokens.push({ type: 'code', text: text });
                }
                continue;
            }
            match = this._fencesRegExp.exec(source);
            if (match) {
                source = source.substring(match[0].length);
                const language = match[2] ? match[2].trim() : match[2];
                let content = match[3] || '';
                const matchIndent = match[0].match(/^(\s+)(?:```)/);
                if (matchIndent !== null) {
                    const indent = matchIndent[1];
                    content = content.split('\n').map(node => {
                        const match = node.match(/^\s+/);
                        return (match !== null && match[0].length >= indent.length) ? node.slice(indent.length) : node;
                    }).join('\n');
                }
                tokens.push({ type: 'code', language: language, text: content });
                continue;
            }
            match = this._headingRegExp.exec(source);
            if (match) {
                source = source.substring(match[0].length);
                tokens.push({ type: 'heading', depth: match[1].length, text: match[2] });
                continue;
            }
            match = this._nptableRegExp.exec(source);
            if (match) {
                const header = this._splitCells(match[1].replace(/^ *| *\| *$/g, ''));
                const align = match[2].replace(/^ *|\| *$/g, '').split(/ *\| */);
                if (header.length === align.length) {
                    const cells = match[3] ? match[3].replace(/\n$/, '').split('\n') : [];
                    const token = { type: 'table', header: header, align: align, cells: cells, raw: match[0] };
                    for (let i = 0; i < token.align.length; i++) {
                        if (/^ *-+: *$/.test(token.align[i])) {
                            token.align[i] = 'right';
                        }
                        else if (/^ *:-+: *$/.test(token.align[i])) {
                            token.align[i] = 'center';
                        }
                        else if (/^ *:-+ *$/.test(token.align[i])) {
                            token.align[i] = 'left';
                        }
                        else {
                            token.align[i] = null;
                        }
                    }
                    token.cells = token.cells.map((cell) => this._splitCells(cell, token.header.length));
                    source = source.substring(token.raw.length);
                    tokens.push(token);
                    continue;
                }
            }
            match = this._hrRegExp.exec(source);
            if (match) {
                source = source.substring(match[0].length);
                tokens.push({ type: 'hr' });
                continue;
            }
            match = this._blockquoteRegExp.exec(source);
            if (match) {
                source = source.substring(match[0].length);
                const text = match[0].replace(/^ *> ?/gm, '');
                tokens.push({ type: 'blockquote', text: text, tokens: this._tokenize(text, [], links, top) });
                continue;
            }
            match = this._listRegExp.exec(source);
            if (match) {
                let raw = match[0];
                const bull = match[2];
                const ordered = bull.length > 1;
                const parent = bull[bull.length - 1] === ')';
                const list = { type: 'list', raw: raw, ordered: ordered, start: ordered ? +bull.slice(0, -1) : '', loose: false, items: [] };
                const itemMatch = match[0].match(this._itemRegExp);
                let next = false;
                const length = itemMatch.length;
                for (let i = 0; i < length; i++) {
                    let item = itemMatch[i];
                    raw = item;
                    let space = item.length;
                    item = item.replace(/^ *([*+-]|\d+[.)]) ?/, '');
                    if (~item.indexOf('\n ')) {
                        space -= item.length;
                        item = item.replace(new RegExp('^ {1,' + space + '}', 'gm'), '');
                    }
                    if (i !== length - 1) {
                        const bullet = this._bulletRegExp.exec(itemMatch[i + 1])[0];
                        if (ordered ? bullet.length === 1 || (!parent && bullet[bullet.length - 1] === ')') : (bullet.length > 1)) {
                            const addBack = itemMatch.slice(i + 1).join('\n');
                            list.raw = list.raw.substring(0, list.raw.length - addBack.length);
                            i = length - 1;
                        }
                    }
                    let loose = next || /\n\n(?!\s*$)/.test(item);
                    if (i !== length - 1) {
                        next = item.charAt(item.length - 1) === '\n';
                        if (!loose) {
                            loose = next;
                        }
                    }
                    if (loose) {
                        list.loose = true;
                    }
                    const task = /^\[[ xX]\] /.test(item);
                    let checked = undefined;
                    if (task) {
                        checked = item[1] !== ' ';
                        item = item.replace(/^\[[ xX]\] +/, '');
                    }
                    list.items.push({ type: 'list_item', raw, task: task, checked: checked, loose: loose, text: item });
                }
                source = source.substring(list.raw.length);
                for (const item of list.items) {
                    item.tokens = this._tokenize(item.text, [], links, false);
                }
                tokens.push(list);
                continue;
            }
            match = this._htmlRegExp.exec(source);
            if (match) {
                source = source.substring(match[0].length);
                tokens.push({ type: 'html', pre: (match[1] === 'pre' || match[1] === 'script' || match[1] === 'style'), text: match[0] });
                continue;
            }
            if (top) {
                match = this._defRegExp.exec(source);
                if (match) {
                    source = source.substring(match[0].length);
                    match[3] = match[3] ? match[3].substring(1, match[3].length - 1) : match[3];
                    const tag = match[1].toLowerCase().replace(/\s+/g, ' ');
                    if (!links.has(tag)) {
                        links.set(tag, { href: match[2], title: match[3] });
                    }
                    continue;
                }
            }
            match = this._tableRegExp.exec(source);
            if (match) {
                const header = this._splitCells(match[1].replace(/^ *| *\| *$/g, ''));
                const align = match[2].replace(/^ *|\| *$/g, '').split(/ *\| */);
                if (header.length === align.length) {
                    const cells = match[3] ? match[3].replace(/\n$/, '').split('\n') : [];
                    const token = { type: 'table', header: header, align: align, cells: cells, raw: match[0] };
                    for (let i = 0; i < token.align.length; i++) {
                        if (/^ *-+: *$/.test(token.align[i])) {
                            token.align[i] = 'right';
                        }
                        else if (/^ *:-+: *$/.test(token.align[i])) {
                            token.align[i] = 'center';
                        }
                        else if (/^ *:-+ *$/.test(token.align[i])) {
                            token.align[i] = 'left';
                        }
                        else {
                            token.align[i] = null;
                        }
                    }
                    token.cells = token.cells.map((cell) => this._splitCells(cell.replace(/^ *\| *| *\| *$/g, ''), token.header.length));
                    source = source.substring(token.raw.length);
                    tokens.push(token);
                    continue;
                }
            }
            match = this._lheadingRegExp.exec(source);
            if (match) {
                source = source.substring(match[0].length);
                tokens.push({ type: 'heading', depth: match[2].charAt(0) === '=' ? 1 : 2, text: match[1] });
                continue;
            }
            if (top) {
                match = this._paragraphRegExp.exec(source);
                if (match) {
                    source = source.substring(match[0].length);
                    tokens.push({ type: 'paragraph', text: match[1].charAt(match[1].length - 1) === '\n' ? match[1].slice(0, -1) : match[1] });
                    continue;
                }
            }
            match = this._textRegExp.exec(source);
            if (match) {
                source = source.substring(match[0].length);
                const lastToken = tokens[tokens.length - 1];
                if (lastToken && lastToken.type === 'text') {
                    lastToken.text += '\n' + match[0];
                }
                else {
                    tokens.push({ type: 'text', text: match[0] });
                }
                continue;
            }
            throw new Error("Unexpected '" + source.charCodeAt(0) + "'.");
        }
        return tokens;
    }

    _tokenizeInline(source, links, inLink, inRawBlock, prevChar) {
        const tokens = [];
        let maskedSource = source;
        if (links.size > 0) {
            while (maskedSource) {
                const match = this._reflinkSearchRegExp.exec(maskedSource);
                if (match) {
                    if (links.has(match[0].slice(match[0].lastIndexOf('[') + 1, -1))) {
                        maskedSource = maskedSource.slice(0, match.index) + '[' + 'a'.repeat(match[0].length - 2) + ']' + maskedSource.slice(this._reflinkSearchRegExp.lastIndex);
                    }
                    continue;
                }
                break;
            }
        }
        while (maskedSource) {
            const match = this._blockSkipRegExp.exec(maskedSource);
            if (match) {
                maskedSource = maskedSource.slice(0, match.index) + '[' + 'a'.repeat(match[0].length - 2) + ']' + maskedSource.slice(this._blockSkipRegExp.lastIndex);
                continue;
            }
            break;
        }
        while (source) {
            let match = this._escapeRegExp.exec(source);
            if (match) {
                source = source.substring(match[0].length);
                tokens.push({ type: 'escape', text: this._escape(match[1]) });
                continue;
            }
            match = this._tagRegExp.exec(source);
            if (match) {
                source = source.substring(match[0].length);
                if (!inLink && /^<a /i.test(match[0])) {
                    inLink = true;
                }
                else if (inLink && /^<\/a>/i.test(match[0])) {
                    inLink = false;
                }
                if (!inRawBlock && /^<(pre|code|kbd|script)(\s|>)/i.test(match[0])) {
                    inRawBlock = true;
                }
                else if (inRawBlock && /^<\/(pre|code|kbd|script)(\s|>)/i.test(match[0])) {
                    inRawBlock = false;
                }
                tokens.push({ type: 'html', raw: match[0], text: match[0] });
                continue;
            }
            match = this._linkRegExp.exec(source);
            if (match) {
                let index = -1;
                const ref = match[2];
                if (ref.indexOf(')') !== -1) {
                    let level = 0;
                    for (let i = 0; i < ref.length; i++) {
                        switch (ref[i]) {
                            case '\\':
                                i++;
                                break;
                            case '(':
                                level++;
                                break;
                            case ')':
                                level--;
                                if (level < 0) {
                                    index = i;
                                    i = ref.length;
                                }
                                break;
                            default:
                                break;
                        }
                    }
                }
                if (index > -1) {
                    const length = (match[0].indexOf('!') === 0 ? 5 : 4) + match[1].length + index;
                    match[2] = match[2].substring(0, index);
                    match[0] = match[0].substring(0, length).trim();
                    match[3] = '';
                }
                const title = (match[3] ? match[3].slice(1, -1) : '').replace(this._escapesRegExp, '$1');
                const href = match[2].trim().replace(/^<([\s\S]*)>$/, '$1').replace(this._escapesRegExp, '$1');
                const token = this._outputLink(match, href, title);
                source = source.substring(match[0].length);
                if (token.type === 'link') {
                    token.tokens = this._tokenizeInline(token.text, links, true, inRawBlock, '');
                }
                tokens.push(token);
                continue;
            }
            match = this._reflinkRegExp.exec(source) || this._nolinkRegExp.exec(source);
            if (match) {
                let link = (match[2] || match[1]).replace(/\s+/g, ' ');
                link = links.get(link.toLowerCase());
                if (!link || !link.href) {
                    const text = match[0].charAt(0);
                    source = source.substring(text.length);
                    tokens.push({ type: 'text', text: text });
                }
                else {
                    source = source.substring(match[0].length);
                    const token = this._outputLink(match, link);
                    if (token.type === 'link') {
                        token.tokens = this._tokenizeInline(token.text, links, true, inRawBlock, '');
                    }
                    tokens.push(token);
                }
                continue;
            }
            match = this._strongStartRegExp.exec(source);
            if (match && (!match[1] || (match[1] && (prevChar === '' || this._punctuationRegExp.exec(prevChar))))) {
                const masked = maskedSource.slice(-1 * source.length);
                const endReg = match[0] === '**' ? this._strongEndAstRegExp : this._strongEndUndRegExp;
                endReg.lastIndex = 0;
                let cap;
                while ((match = endReg.exec(masked)) !== null) {
                    cap = this._strongMiddleRegExp.exec(masked.slice(0, match.index + 3));
                    if (cap) {
                        break;
                    }
                }
                if (cap) {
                    const text = source.substring(2, cap[0].length - 2);
                    source = source.substring(cap[0].length);
                    tokens.push({ type: 'strong', text: text, tokens: this._tokenizeInline(text, links, inLink, inRawBlock, '') });
                    continue;
                }
            }
            match = this._emStartRegExp.exec(source);
            if (match && (!match[1] || (match[1] && (prevChar === '' || this._punctuationRegExp.exec(prevChar))))) {
                const masked = maskedSource.slice(-1 * source.length);
                const endReg = match[0] === '*' ? this._emEndAstRegExp : this._emEndUndRegExp;
                endReg.lastIndex = 0;
                let cap;
                while ((match = endReg.exec(masked)) !== null) {
                    cap = this._emMiddleRegExp.exec(masked.slice(0, match.index + 2));
                    if (cap) {
                        break;
                    }
                }
                if (cap) {
                    const text = source.slice(1, cap[0].length - 1);
                    source = source.substring(cap[0].length);
                    tokens.push({ type: 'em', text: text, tokens: this._tokenizeInline(text, links, inLink, inRawBlock, '') });
                    continue;
                }
            }
            match = this._codespanRegExp.exec(source);
            if (match) {
                source = source.substring(match[0].length);
                let content = match[2].replace(/\n/g, ' ');
                if (/[^ ]/.test(content) && content.startsWith(' ') && content.endsWith(' ')) {
                    content = content.substring(1, content.length - 1);
                }
                tokens.push({ type: 'codespan', text: this._encode(content) });
                continue;
            }
            match = this._brRegExp.exec(source);
            if (match) {
                source = source.substring(match[0].length);
                tokens.push({ type: 'br' });
                continue;
            }
            match = this._delRegExp.exec(source);
            if (match) {
                source = source.substring(match[0].length);
                const text = match[1];
                tokens.push({ type: 'del', text: text, tokens: this._tokenizeInline(text, links, inLink, inRawBlock, '') });
                continue;
            }
            match = this._autolinkRegExp.exec(source);
            if (match) {
                source = source.substring(match[0].length);
                const text = this._escape(match[1]);
                const href = match[2] === '@' ? 'mailto:' + text : text;
                tokens.push({ type: 'link', text: text, href: href, tokens: [ { type: 'text', raw: text, text } ] });
                continue;
            }
            if (!inLink) {
                match = this._urlRegExp.exec(source);
                if (match) {
                    const email = match[2] === '@';
                    if (!email) {
                        let prevCapZero;
                        do {
                            prevCapZero = match[0];
                            match[0] = this._backpedalRegExp.exec(match[0])[0];
                        } while (prevCapZero !== match[0]);
                    }
                    const text = this._escape(match[0]);
                    const href = email ? ('mailto:' + text) : (match[1] === 'www.' ? 'http://' + text : text);
                    source = source.substring(match[0].length);
                    tokens.push({ type: 'link', text: text, href: href, tokens: [ { type: 'text', text: text } ] });
                    continue;
                }
            }
            match = this._textspanRegExp.exec(source);
            if (match) {
                source = source.substring(match[0].length);
                prevChar = match[0].slice(-1);
                tokens.push({ type: 'text' , text: inRawBlock ? match[0] : this._escape(match[0]) });
                continue;
            }
            throw new Error("Unexpected '" + source.charCodeAt(0) + "'.");
        }
        return tokens;
    }

    _tokenizeBlock(tokens, links) {
        for (const token of tokens) {
            switch (token.type) {
                case 'paragraph':
                case 'text':
                case 'heading': {
                    token.tokens    = this._tokenizeInline(token.text, links, false, false, '');
                    break;
                }
                case 'table': {
                    token.tokens = {};
                    token.tokens.header = token.header.map((header) => this._tokenizeInline(header, links, false, false, ''));
                    token.tokens.cells = token.cells.map((cell) => cell.map((row) => this._tokenizeInline(row, links, false, false, '')));
                    break;
                }
                case 'blockquote': {
                    this._tokenizeBlock(token.tokens, links);
                    break;
                }
                case 'list': {
                    for (const item of token.items) {
                        this._tokenizeBlock(item.tokens, links);
                    }
                    break;
                }
                default: {
                    break;
                }
            }
        }
    }

    _render(tokens, slugs, top) {
        let html = '';
        while (tokens.length > 0) {
            const token = tokens.shift();
            switch (token.type) {
                case 'space': {
                    continue;
                }
                case 'hr': {
                    html += '<hr>\n';
                    continue;
                }
                case 'heading': {
                    const level = token.depth;
                    const id = this._slug(slugs, this._renderInline(token.tokens, true));
                    html += '<h' + level + ' id="' + id + '">' + this._renderInline(token.tokens) + '</h' + level + '>\n';
                    continue;
                }
                case 'code': {
                    const code = token.text;
                    const language = (token.language || '').match(/\S*/)[0];
                    html += '<pre><code' + (language ? ' class="' + 'language-' + this._encode(language) + '"' : '') + '>' + (token.escaped ? code : this._encode(code)) + '</code></pre>\n';
                    continue;
                }
                case 'table': {
                    let header = '';
                    let cell = '';
                    for (let j = 0; j < token.header.length; j++) {
                        const content = this._renderInline(token.tokens.header[j]);
                        const align = token.align[j];
                        cell += '<th' + (align ? ' align="' + align + '"' : '') + '>' + content + '</th>\n';
                    }
                    header += '<tr>\n' + cell + '</tr>\n';
                    let body = '';
                    for (let j = 0; j < token.cells.length; j++) {
                        const row = token.tokens.cells[j];
                        cell = '';
                        for (let k = 0; k < row.length; k++) {
                            const content = this._renderInline(row[k]);
                            const align = token.align[k];
                            cell += '<td' + (align ? ' align="' + align + '"' : '') + '>' + content + '</td>\n';
                        }
                        body += '<tr>\n' + cell + '</tr>\n';
                    }
                    html += '<table>\n<thead>\n' + header + '</thead>\n' + (body ? '<tbody>' + body + '</tbody>' : body) + '</table>\n';
                    continue;
                }
                case 'blockquote': {
                    html += '<blockquote>\n' + this._render(token.tokens, slugs, true) + '</blockquote>\n';
                    continue;
                }
                case 'list': {
                    const ordered = token.ordered;
                    const start = token.start;
                    const loose = token.loose;
                    let body = '';
                    for (const item of token.items) {
                        let itemBody = '';
                        if (item.task) {
                            const checkbox = '<input ' + (item.checked ? 'checked="" ' : '') + 'disabled="" type="checkbox"' + '> ';
                            if (loose) {
                                if (item.tokens.length > 0 && item.tokens[0].type === 'text') {
                                    item.tokens[0].text = checkbox + ' ' + item.tokens[0].text;
                                    if (item.tokens[0].tokens && item.tokens[0].tokens.length > 0 && item.tokens[0].tokens[0].type === 'text') {
                                        item.tokens[0].tokens[0].text = checkbox + ' ' + item.tokens[0].tokens[0].text;
                                    }
                                }
                                else {
                                    item.tokens.unshift({ type: 'text', text: checkbox });
                                }
                            }
                            else {
                                itemBody += checkbox;
                            }
                        }
                        itemBody += this._render(item.tokens, slugs, loose);
                        body += '<li>' + itemBody + '</li>\n';
                    }
                    const type = (ordered ? 'ol' : 'ul');
                    html += '<' + type + (ordered && start !== 1 ? (' start="' + start + '"') : '') + '>\n' + body + '</' + type + '>\n';
                    continue;
                }
                case 'html': {
                    html += token.text;
                    continue;
                }
                case 'paragraph': {
                    html += '<p>' + this._renderInline(token.tokens) + '</p>\n';
                    continue;
                }
                case 'text': {
                    html += top ? '<p>' : '';
                    html += token.tokens ? this._renderInline(token.tokens) : token.text;
                    while (tokens.length > 0 && tokens[0].type === 'text') {
                        const token = tokens.shift();
                        html += '\n' + (token.tokens ? this._renderInline(token.tokens) : token.text);
                    }
                    html += top ? '</p>\n' : '';
                    continue;
                }
                default: {
                    throw new Error("Unexpected token type '" + token.type + "'.");
                }
            }
        }
        return html;
    }

    _renderInline(tokens, slug) {
        let html = '';
        for (const token of tokens) {
            switch (token.type) {
                case 'escape':
                case 'html':
                case 'text': {
                    html += token.text;
                    break;
                }
                case 'link': {
                    const text = this._renderInline(token.tokens, slug);
                    html += slug ? text : '<a href="' + token.href + '"' + (token.title ? ' title="' + token.title + '"' : '') + ' target="_blank">' + text + '</a>';
                    break;
                }
                case 'image': {
                    html += slug ? token.text : '<img src="' + token.href + '" alt="' + token.text + '"' + (token.title ? ' title="' + token.title + '"' : '') + '>';
                    break;
                }
                case 'strong': {
                    const text = this._renderInline(token.tokens, slug);
                    html += slug ? text : '<strong>' + text + '</strong>';
                    break;
                }
                case 'em': {
                    const text = this._renderInline(token.tokens, slug);
                    html += slug ? text : '<em>' + text + '</em>';
                    break;
                }
                case 'codespan': {
                    html += slug ? token.text : '<code>' + token.text + '</code>';
                    break;
                }
                case 'br': {
                    html += slug ? '' : '<br>';
                    break;
                }
                case 'del': {
                    const text = this._renderInline(token.tokens, slug);
                    html += slug ? text : '<del>' + text + '</del>';
                    break;
                }
                default: {
                    throw new Error("Unexpected token type '" + token.type + "'.");
                }
            }
        }
        return html;
    }

    _outputLink(match, href, title) {
        title = title ? this._escape(title) : null;
        const text = match[1].replace(/\\([[\]])/g, '$1');
        return match[0].charAt(0) !== '!' ?
            { type: 'link', href: href, title: title, text: text } :
            { type: 'image', href: href, title: title, text: this._escape(text) };
    }

    _splitCells(tableRow, count) {
        const row = tableRow.replace(/\|/g, (match, offset, str) => {
            let escaped = false;
            let position = offset;
            while (--position >= 0 && str[position] === '\\') {
                escaped = !escaped;
            }
            return escaped ? '|' : ' |';
        });
        const cells = row.split(/ \|/);
        if (cells.length > count) {
            cells.splice(count);
        }
        else {
            while (cells.length < count) {
                cells.push('');
            }
        }
        return cells.map((cell) => cell.trim().replace(/\\\|/g, '|'));
    }

    _slug(slugs, value) {
        value = value.replace(/&(#(?:\d+)|(?:#x[0-9A-Fa-f]+)|(?:\w+));?/ig, (_, n) => {
            n = n.toLowerCase();
            if (n === 'colon') {
                return ':';
            }
            if (n.charAt(0) === '#') {
                return String.fromCharCode(n.charAt(1) === 'x' ? parseInt(n.substring(2), 16) : +n.substring(1));
            }
            return '';
        });
        value = value.toLowerCase().trim()
            .replace(/<[!/a-z].*?>/ig, '')
            .replace(/[\u2000-\u206F\u2E00-\u2E7F\\'!"#$%&()*+,./:;<=>?@[\]^`{|}~]/g, '')
            .replace(/\s/g, '-');
        let slug = value;
        let count = 0;
        if (slugs.has(value)) {
            count = slugs.get(value);
            do {
                count++;
                slug = value + '-' + count;
            }
            while (slugs.has(slug));
        }
        slugs.set(value, count);
        slugs.set(slug, 0);
        return slug;
    }

    _encode(content) {
        if (this._escapeTestRegExp.test(content)) {
            return content.replace(this._escapeReplaceRegExp, (ch) => this._escapeReplacementsMap[ch]);
        }
        return content;
    }

    _escape(content) {
        if (this._escapeTestNoEncodeRegExp.test(content)) {
            return content.replace(this._escapeReplaceNoEncodeRegExp, (ch) => this._escapeReplacementsMap[ch]);
        }
        return content;
    }
};

if (typeof module !== 'undefined' && typeof module.exports === 'object') {
    module.exports.Sidebar = sidebar.Sidebar;
    module.exports.ModelSidebar = sidebar.ModelSidebar;
    module.exports.NodeSidebar = sidebar.NodeSidebar;
    module.exports.DocumentationSidebar = sidebar.DocumentationSidebar;
    module.exports.FindSidebar = sidebar.FindSidebar;
    module.exports.Formatter = sidebar.Formatter;
}<|MERGE_RESOLUTION|>--- conflicted
+++ resolved
@@ -6,5811 +6,3331 @@
 
 sidebar.Sidebar = class {
 
-    constructor(host, id) {
-        this._host = host;
-        this._id = id ? ('-' + id) : '';
-        this._stack = [];
-        this._closeSidebarHandler = () => {
-            this._pop();
+  constructor(host, id) {
+    this._host = host;
+    this._id = id ? ('-' + id) : '';
+    this._stack = [];
+    this._closeSidebarHandler = () => {
+      this._pop();
+    };
+    this._closeSidebarKeyDownHandler = (e) => {
+      if (e.keyCode === 27) {
+        e.preventDefault();
+        this._pop();
+      }
+    };
+  }
+
+  _getElementById(id) {
+    return this._host.document.getElementById(id + this._id);
+  }
+
+  open(content, title) {
+    this.close();
+    this.push(content, title);
+  }
+
+  close() {
+    this._deactivate();
+    this._stack = [];
+    this._hide();
+  }
+
+  push(content, title) {
+    const item = { title: title, content: content };
+    this._stack.push(item);
+    this._activate(item);
+  }
+
+  _pop() {
+    // Change the node index shown to null when sidebar is closed
+    this._host._viewingNode = null;
+    this._deactivate();
+    if (this._stack.length > 0) {
+      this._stack.pop();
+    }
+    if (this._stack.length > 0) {
+      this._activate(this._stack[this._stack.length - 1]);
+    }
+    else {
+      this._hide();
+    }
+  }
+
+  _hide() {
+    const sidebar = this._getElementById('sidebar');
+    if (sidebar) {
+      sidebar.style.width = '0px';
+    }
+    const container = this._getElementById('graph');
+    if (container) {
+      container.style.width = '100%';
+      container.focus();
+    }
+  }
+
+  _deactivate() {
+    const sidebar = this._getElementById('sidebar');
+    if (sidebar) {
+      const closeButton = this._getElementById('sidebar-closebutton');
+      if (closeButton) {
+        closeButton.removeEventListener('click', this._closeSidebarHandler);
+        closeButton.style.color = '#f8f8f8';
+      }
+
+      this._host.document.removeEventListener('keydown', this._closeSidebarKeyDownHandler);
+    }
+  }
+
+  _activate(item) {
+    const sidebar = this._getElementById('sidebar');
+    if (sidebar) {
+      sidebar.innerHTML = '';
+
+      const title = this._host.document.createElement('h1');
+      title.classList.add('sidebar-title');
+      title.innerHTML = item.title ? item.title.toUpperCase() : '';
+      sidebar.appendChild(title);
+
+      const closeButton = this._host.document.createElement('a');
+      closeButton.classList.add('sidebar-closebutton');
+      closeButton.setAttribute('id', 'sidebar-closebutton');
+      closeButton.setAttribute('href', 'javascript:void(0)');
+      closeButton.innerHTML = '&times;';
+      closeButton.addEventListener('click', this._closeSidebarHandler);
+      sidebar.appendChild(closeButton);
+
+      const content = this._host.document.createElement('div');
+      content.classList.add('sidebar-content');
+      content.setAttribute('id', 'sidebar-content');
+      sidebar.appendChild(content);
+
+      if (typeof item.content === 'string') {
+        content.innerHTML = item.content;
+      }
+      else if (item.content instanceof Array) {
+        for (const element of item.content) {
+          content.appendChild(element);
+        }
+      }
+      else {
+        content.appendChild(item.content);
+      }
+      sidebar.style.width = 'min(calc(100% * 0.6), 500px)';
+      this._host.document.addEventListener('keydown', this._closeSidebarKeyDownHandler);
+    }
+    const container = this._getElementById('graph');
+    if (container) {
+      container.style.width = 'max(40vw, calc(100vw - 500px))';
+    }
+  }
+};
+
+sidebar.NodeSidebar = class {
+
+  constructor(host, node) {
+    this._host = host;
+    this._node = node;
+    this._elements = [];
+    this._attributes = [];
+    this._inputs = [];
+    this._outputs = [];
+    this._isCustom = node._isCustom;
+
+    if (node.type) {
+      let showDocumentation = null;
+      const type = node.type;
+
+      if (type && (type.description || type.inputs || type.outputs || type.attributes)) {
+        showDocumentation = {};
+        showDocumentation.text = type.nodes ? '\u0192': '?';
+        showDocumentation.callback = () => {
+          this._raise('show-documentation', null);
         };
-        this._closeSidebarKeyDownHandler = (e) => {
-            if (e.keyCode === 27) {
-                e.preventDefault();
-                this._pop();
+      }
+      this._addProperty('type', new sidebar.ValueTextView(this._host, node.type.name, showDocumentation, node, this._isCustom));
+      if (node.type.module) {
+        this._addProperty('module', new sidebar.ValueTextView(this._host, node.type.module));
+      }
+    }
+
+    if (node.name) {
+      this._addProperty('name', new sidebar.ValueTextView(this._host, node.name));
+    }
+
+    if (node.location) {
+      this._addProperty('location', new sidebar.ValueTextView(this._host, node.location));
+    }
+
+    if (node.description) {
+      this._addProperty('description', new sidebar.ValueTextView(this._host, node.description));
+    }
+
+    if (node.device) {
+      this._addProperty('device', new sidebar.ValueTextView(this._host, node.device));
+    }
+
+    const attributes = node.attributes;
+    if(this._isCustom){
+      const attributesElements = new sidebar.EditAttributesView(host, node, this._isCustom).render();
+      for(const attributesElement of attributesElements){
+        this._elements.push(attributesElement);
+      }
+    }
+    else{
+      if (attributes && attributes.length > 0) {
+        const attributesElements = new sidebar.EditAttributesView(host, node, this._isCustom).render();
+        for(const attributesElement of attributesElements){
+          this._elements.push(attributesElement);
+        }
+      }
+    }
+
+    const inputs = node.inputs;
+    if (inputs && inputs.length > 0) {
+      const inputsElements = new sidebar.EditInputsView(host, inputs, this._isCustom, this._node).render();
+      for(const inputsElement of inputsElements){
+        this._elements.push(inputsElement);
+      }
+    }
+
+    const outputs = node.outputs;
+    if (outputs && outputs.length > 0) {
+      const outputsElements = new sidebar.EditOutputsView(host, outputs, this._isCustom, this._node).render();
+      for(const outputsElement of outputsElements){
+        this._elements.push(outputsElement);
+      }
+    }
+
+    const separator = this._host.document.createElement('div');
+    separator.className = 'sidebar-view-separator';
+    this._elements.push(separator);
+  }
+
+  render() {
+    return this._elements;
+  }
+
+
+  _addProperty(name, value) {
+    const item = new sidebar.NameValueView(this._host, name, value);
+    this._elements.push(item.render());
+  }
+
+  _addHeader(title) {
+    const headerElement = this._host.document.createElement('div');
+    headerElement.className = 'sidebar-view-header';
+    headerElement.innerText = title;
+    this._elements.push(headerElement);
+  }
+
+  
+
+  toggleInput(name) {
+    for (const input of this._inputs) {
+      if (name === input.name) {
+        input.toggle();
+      }
+    }
+  }
+
+  on(event, callback) {
+    this._events = this._events || {};
+    this._events[event] = this._events[event] || [];
+    this._events[event].push(callback);
+  }
+
+  _raise(event, data) {
+    if (this._events && this._events[event]) {
+      for (const callback of this._events[event]) {
+        callback(this, data);
+      }
+    }
+  }
+};
+
+sidebar.EditAttributesView = class{
+
+  constructor(host, node, isCustom) {
+    this._host = host;
+    this._node = node;
+    this._elements = [];
+    this._attributes = [];
+    this._isCustom = isCustom;
+    this._attributesBox = host.document.createElement('div');
+
+    this._editObject = {
+      name: 'custom',
+      _attribute: {},
+      _nodeIdx: parseInt(this._node.location),
+      _subgraphIdx: this._node._subgraphIdx
+    };
+
+    const sortedAttributes = node.attributes.slice();
+    sortedAttributes.sort((a, b) => {
+      const au = a.name.toUpperCase();
+      const bu = b.name.toUpperCase();
+      return (au < bu) ? -1 : (au > bu) ? 1 : 0;
+    });
+    this._addHeader('Attributes');
+    let index = 0;
+    for (const attribute of sortedAttributes) {
+      this._addAttribute(attribute.name, attribute, index);
+      index++;
+    }
+    if(isCustom === true){
+      const addAttribute = this._host.document.createElement('div');
+      addAttribute.className = 'sidebar-view-item-value-add';
+      addAttribute.innerText = '+ New Attributes';
+      addAttribute.addEventListener('click', () => {
+        this.add();
+      });
+      this._attributesBox.appendChild(addAttribute);
+      this._elements.push(this._attributesBox);
+    }
+  }
+
+  _addHeader(title) {
+    const headerElement = this._host.document.createElement('div');
+    headerElement.className = 'sidebar-view-header';
+    headerElement.innerText = title;
+    this._elements.push(headerElement);
+  }
+
+  _addAttribute(name, attribute, index) {
+    const item = new NodeAttributeView(this._host, attribute, this._isCustom, index, this._node);
+    item.on('show-graph', (sender, graph) => {
+      this._raise('show-graph', graph);
+    });
+    const view = new sidebar.NameValueView(this._host, name, item, index, 'attribute');
+    this._attributes.push(view);
+    if(this._isCustom === true){
+      this._attributesBox.appendChild(view.render());
+    }
+    else{
+      this._elements.push(view.render());
+    }
+  }
+
+  add()
+  {
+    this._editObject._attribute.name = this._node.type.name;
+    const keys = [];
+    for(const key of this._node.attributes){
+      keys.push(key.name);
+      this._editObject._attribute[key.name] = key.value;
+      this._editObject._attribute[key.name + '_type'] = key.type;
+    }
+    keys.push('attribute');
+    this._editObject._attribute['attribute'] = 'value';
+    this._editObject._attribute['attribute_type'] = 'string';
+    this._editObject._attribute.keys = keys;
+
+    vscode.postMessage({
+      command: 'edit',
+      type: 'attribute',
+      data: this._editObject,
+    });
+  }
+  
+  render() {
+    return this._elements;
+  }
+};
+
+sidebar.EditInputsView = class{
+
+  constructor(host, inputs, isCustom, node) {
+    this._host = host;
+    this._elements = [];
+    this._inputs = [];
+    this._index = 0;
+    this._isCustom = isCustom;
+    this._node = node;
+
+    this._addHeader('Inputs');
+    for (const input of inputs) {
+      this._addInput(input.name, input);
+      this._index++;
+    }
+  }
+
+  _addHeader(title) {
+    const headerElement = this._host.document.createElement('div');
+    headerElement.className = 'sidebar-view-header';
+    headerElement.innerText = title;
+    this._elements.push(headerElement);
+  }
+
+  _addInput(name, input) {
+    if (input.arguments.length > 0) {
+      const inputAttributes = {
+        title: 'input',
+        index: this._index,
+        this: this._isCustom,
+        name: name,
+        nodeIdx: this._node._location,
+        subgraphIdx: this._node._subgraphIdx,
+        visible: true,
+      };
+
+      const view = new sidebar.ParameterView(this._host, input, inputAttributes);
+      view.on('export-tensor', (sender, tensor) => {
+        this._raise('export-tensor', tensor);
+      });
+      view.on('error', (sender, tensor) => {
+        this._raise('error', tensor);
+      });
+      const item = new sidebar.NameValueView(this._host, name, view, this._index, 'input');
+      this._inputs.push(item);
+      this._elements.push(item.render());
+    }
+  }
+  
+  render() {
+    return this._elements;
+  }
+};
+
+sidebar.EditOutputsView = class{
+
+  constructor(host, outputs, isCustom, node) {
+    this._host = host;
+    this._elements = [];
+    this._outputs = [];
+    this._isCustom = isCustom;
+    this._index = 0;
+    this._node = node;
+
+    this._addHeader('Outputs');
+    for (const output of outputs) {
+      this._addOutput(output.name, output);
+      this._index++;
+    }
+  }
+
+  _addHeader(title) {
+    const headerElement = this._host.document.createElement('div');
+    headerElement.className = 'sidebar-view-header';
+    headerElement.innerText = title;
+    this._elements.push(headerElement);
+  }
+
+  _addOutput(name, output) {
+    if (output.arguments.length > 0) {
+      const inputAttributes = {
+        title: 'output',
+        index: this._index,
+        this: this._isCustom,
+        name: name,
+        nodeIdx: this._node._location,
+        subgraphIdx: this._node._subgraphIdx,
+        visible: true,
+      };
+      const view = new sidebar.ParameterView(this._host, output, inputAttributes);
+      const item = new sidebar.NameValueView(this._host, name, view, this._index, 'output');
+      this._outputs.push(item);
+      this._elements.push(item.render());
+    }
+  }
+  
+  render() {
+    return this._elements;
+  }
+};
+
+sidebar.NameValueView = class {
+
+  constructor(host, name, value, index, title) {
+    this._host = host;
+    this._name = name;
+    this._value = value;
+
+    const nameElement = this._host.document.createElement('div');
+    nameElement.className = 'sidebar-view-item-name';
+
+    const nameInputElement = this._host.document.createElement('input');
+    nameInputElement.setAttribute('id', title + index);
+    nameInputElement.setAttribute('type', 'text');
+    nameInputElement.setAttribute('value', name);
+    nameInputElement.setAttribute('title', name);
+    nameInputElement.disabled = true;
+    nameElement.appendChild(nameInputElement);
+
+    const valueElement = this._host.document.createElement('div');
+    valueElement.className = 'sidebar-view-item-value-list';
+
+    for (const element of value.render()) {
+      valueElement.appendChild(element);
+    }
+
+    this._element = this._host.document.createElement('div');
+    this._element.className = 'sidebar-view-item';
+    this._element.appendChild(nameElement);
+    this._element.appendChild(valueElement);
+  }
+
+  get name() {
+    return this._name;
+  }
+
+  render() {
+    return this._element;
+  }
+
+  toggle() {
+    this._value.toggle();
+  }
+};
+
+sidebar.SelectView = class {
+
+  constructor(host, values, selected) {
+    this._host = host;
+    this._elements = [];
+    this._values = values;
+
+    const selectElement = this._host.document.createElement('select');
+    selectElement.setAttribute('class', 'sidebar-view-item-select');
+    selectElement.addEventListener('change', (e) => {
+      this._raise('change', this._values[e.target.selectedIndex]);
+    });
+    this._elements.push(selectElement);
+
+    for (const value of values) {
+      const optionElement = this._host.document.createElement('option');
+      optionElement.innerText = value.name || '';
+      if (value === selected) {
+        optionElement.setAttribute('selected', 'selected');
+      }
+      selectElement.appendChild(optionElement);
+    }
+  }
+
+  render() {
+    return this._elements;
+  }
+
+  on(event, callback) {
+    this._events = this._events || {};
+    this._events[event] = this._events[event] || [];
+    this._events[event].push(callback);
+  }
+
+  _raise(event, data) {
+    if (this._events && this._events[event]) {
+      for (const callback of this._events[event]) {
+        callback(this, data);
+      }
+    }
+  }
+};
+
+sidebar.ValueTextView = class {
+
+  constructor(host, value, action, node, isCustom) {
+    this._host = host;
+    this._elements = [];
+    const element = this._host.document.createElement('div');
+    element.className = 'sidebar-view-item-value';
+    this._elements.push(element);
+    this._node = node;
+    if(node){
+      this._type = node.type;
+      this._editObject = {
+        name: 'custom',
+        _attribute: {},
+        _nodeIdx: parseInt(this._node.location),
+        _subgraphIdx: this._node._subgraphIdx
+      };
+    }
+
+    if (action) {
+      this._action = this._host.document.createElement('div');
+      this._action.className = 'sidebar-view-item-value-expander';
+      this._action.innerHTML = action.text;
+      this._action.addEventListener('click', () => {
+        action.callback();
+      });
+      element.appendChild(this._action);
+    }
+
+    const list = Array.isArray(value) ? value : [ value ];
+    let className = 'sidebar-view-item-value-line';
+    if(isCustom === true && this._type){
+      for (const item of list) {
+        const line = this._host.document.createElement('div');
+        this._input = this._host.document.createElement('input');
+        this._editButton = this._host.document.createElement('div');
+        this._saveButton = this._host.document.createElement('div');
+        this._cancelButton = this._host.document.createElement('div');
+        this._input.className = 'sidebar-view-item-value-line-input';
+        this._editButton.className = 'sidebar-view-item-value-expander codicon codicon-edit';
+        this._saveButton.className = 'sidebar-view-item-value-expander codicon codicon-save';
+        this._cancelButton.className = 'sidebar-view-item-value-expander codicon codicon-discard';
+        this._input.value = item;
+        this._input.disabled = true;
+        this._saveButton.setAttribute('style', 'display: none;');
+        this._cancelButton.setAttribute('style', 'display: none;');
+        line.appendChild(this._input);
+        line.appendChild(this._editButton);
+        line.appendChild(this._cancelButton);
+        line.appendChild(this._saveButton);
+        element.appendChild(line);
+        className = 'sidebar-view-item-value-line-border';
+
+        this._editButton.addEventListener('click', () => {
+          this.edit();
+        });
+
+        this._saveButton.addEventListener('click', () => {
+          this.save();
+        });
+
+        this._cancelButton.addEventListener('click', () => {
+          this.cancel();
+        });
+      }
+    } else {
+      for (const item of list) {
+        const line = this._host.document.createElement('div');
+        line.className = className;
+        line.innerText = item;
+        element.appendChild(line);
+        className = 'sidebar-view-item-value-line-border';
+      }
+    }
+  }
+
+  edit() {
+    this._input.disabled = false;
+    this._editButton.setAttribute('style', 'display: none;');
+    this._saveButton.setAttribute('style', 'display: ;');
+    this._cancelButton.setAttribute('style', 'display: ;');
+  }
+
+  save() {
+    this._editObject._attribute.name = this._input.value;
+    const keys = [];
+    for(const key of this._node.attributes){
+      keys.push(key.name);
+      this._editObject._attribute[key.name] = key.value;
+      this._editObject._attribute[key.name + '_type'] = key.type;
+    }
+    this._editObject._attribute.keys = keys;
+
+    vscode.postMessage({
+      command: 'edit',
+      type: 'attribute',
+      data: this._editObject,
+    });
+  }
+
+  cancel() {
+    this._input.disabled = true;
+    this._editButton.setAttribute('style', 'display: ;');
+    this._saveButton.setAttribute('style', 'display: none;');
+    this._cancelButton.setAttribute('style', 'display: none;');
+    this._input.value = this._type.name;
+  }
+
+  render() {
+    return this._elements;
+  }
+
+  toggle() {
+  }
+};
+
+class NodeAttributeView {
+
+  constructor(host, attribute, isCustom, index, node) {
+    this._host = host;
+    this._attribute = attribute;
+    this._element = this._host.document.createElement('div');
+    this._element.className = 'sidebar-view-item-value';
+    this._isCustom = isCustom;
+    this._attributeName = '';
+    this._index = index;
+    this._node = node;
+    this._line;
+    this._select;
+
+    this._editObject = {
+      name: '',
+      _attribute: {},
+      _nodeIdx: parseInt(this._node.location),
+      _subgraphIdx: this._node._subgraphIdx
+    };
+
+    if (isCustom) {
+      this._editObject.name = 'custom';
+    } else {
+      this._editObject.name = node.type.name;
+    }
+    
+    this.show();
+  }
+
+  show(){
+    const type = this._attribute.type;
+    const value = this._attribute._value;
+    if (type) {
+      this._expander = this._host.document.createElement('div');
+      this._edit = this._host.document.createElement('div');
+      this._expander.className = 'sidebar-view-item-value-expander codicon codicon-chevron-down';
+      this._edit.className = "sidebar-view-item-value-expander codicon codicon-edit";
+      this._expander.addEventListener('click', () => {
+        this.toggle();
+      });
+      this._edit.addEventListener('click', () => {
+        this.edit();
+      });
+      this._element.appendChild(this._expander);
+      this._element.appendChild(this._edit);
+    }
+    else{
+      this._edit = this._host.document.createElement('div');
+      this._edit.className = 'sidebar-view-item-value-edit codicon codicon-edit';
+      this._edit.addEventListener('click', () => {
+        this.edit();
+      });
+      this._element.appendChild(this._edit);
+    }
+    switch (type) {
+      case 'graph': {
+        const line = this._host.document.createElement('div');
+        line.className = 'sidebar-view-item-value-line-link';
+        line.innerHTML = value.name;
+        line.addEventListener('click', () => {
+          this._raise('show-graph', value);
+        });
+        this._element.appendChild(line);
+        break;
+      }
+      case 'function': {
+        const line = this._host.document.createElement('div');
+        line.className = 'sidebar-view-item-value-line-link';
+        line.innerHTML = type === value.type.name;
+        line.addEventListener('click', () => {
+          this._raise('show-graph', value.type);
+        });
+        this._element.appendChild(line);
+        break;
+      }
+      default: {
+        let content = new sidebar.Formatter(value, type).toString();
+        if (content && content.length > 1000) {
+          content = content.substring(0, 1000) + '\u2026';
+        }
+        if (content && typeof content === 'string') {
+          content = content.split('<').join('&lt;').split('>').join('&gt;');
+        }
+        const line = this._host.document.createElement('div');
+        line.className = 'sidebar-view-item-value-line';
+        line.innerHTML = content ? content : '&nbsp;';
+        this._element.appendChild(line);
+      }
+    }
+  }
+
+  toggle() {
+    if (this._expander.className === 'sidebar-view-item-value-expander codicon codicon-chevron-down') {
+      this._expander.className = 'sidebar-view-item-value-expander codicon codicon-chevron-up';
+
+      const typeLine = this._host.document.createElement('div');
+      typeLine.className = 'sidebar-view-item-value-line-border';
+      const type = this._attribute.type;
+      const value = this._attribute.value;
+      if (type === 'tensor' && value && value.type) {
+        typeLine.innerHTML = 'type: ' + '<code><b>' + value.type.toString() + '</b></code>';
+        this._element.appendChild(typeLine);
+      }
+      else {
+        typeLine.innerHTML = 'type: ' + '<code><b>' + this._attribute.type + '</b></code>';
+        this._element.appendChild(typeLine);
+      }
+
+      const description = this._attribute.description;
+      if (description) {
+        const descriptionLine = this._host.document.createElement('div');
+        descriptionLine.className = 'sidebar-view-item-value-line-border';
+        descriptionLine.innerHTML = description;
+        this._element.appendChild(descriptionLine);
+      }
+
+      if (this._attribute.type === 'tensor' && value) {
+        const state = value.state;
+        const valueLine = this._host.document.createElement('div');
+        valueLine.className = 'sidebar-view-item-value-line-border';
+        const contentLine = this._host.document.createElement('pre');
+        contentLine.innerHTML = state || value.toString();
+        valueLine.appendChild(contentLine);
+        this._element.appendChild(valueLine);
+      }
+    }
+    else {
+      this._expander.className = 'sidebar-view-item-value-expander codicon codicon-chevron-down';
+      while (this._element.childElementCount > 3) {
+        this._element.removeChild(this._element.lastChild);
+      }
+    }
+  }
+
+  edit(){
+    while (this._element.childElementCount) {
+      this._element.removeChild(this._element.lastChild);
+    }
+    const type = this._attribute.type;
+
+    if(this._isCustom === true){
+      const input = this._host.document.getElementById('attribute' + this._index);
+      input.disabled = false;
+      this._attributeName = input.value;
+    }
+
+    this._save = this._host.document.createElement('div');
+    this._cancel = this._host.document.createElement('div');
+    this._remove = this._host.document.createElement('div');
+    this._save.className = 'sidebar-view-item-value-save codicon codicon-save';
+    this._cancel.className = 'sidebar-view-item-value-cancel codicon codicon-discard';
+    this._remove.className = 'sidebar-view-item-value-remove codicon codicon-trash';
+    this._save.addEventListener('click', (e) => {
+      e.preventDefault();
+      this.save();
+    });
+    this._cancel.addEventListener('click', () => {
+      this.cancel();
+    });
+    this._remove.addEventListener('click', () => {
+      this.remove();
+    });
+    if(this._isCustom === true){
+      this._element.appendChild(this._remove);
+    }
+    this._element.appendChild(this._cancel);
+    this._element.appendChild(this._save);
+    
+    const value = this._attribute.value;
+
+    switch (type) {
+      case 'graph': {
+        const line = this._host.document.createElement('div');
+        line.className = 'sidebar-view-item-value-line-link';
+        line.innerHTML = value.name;
+        line.addEventListener('click', () => {
+          this._raise('show-graph', value);
+        });
+        this._element.appendChild(line);
+        break;
+      }
+      case 'function': {
+        const line = this._host.document.createElement('div');
+        line.className = 'sidebar-view-item-value-line-link';
+        line.innerHTML = type === value.type.name;
+        line.addEventListener('click', () => {
+          this._raise('show-graph', value.type);
+        });
+        this._element.appendChild(line);
+        break;
+      }
+      default: {
+        let content = new sidebar.Formatter(value, type).toString();
+        if (content && content.length > 1000) {
+          content = content.substring(0, 1000) + '\u2026';
+        }
+        if (content && typeof content === 'string') {
+          content = content.split('<').join('&lt;').split('>').join('&gt;');
+        }
+        let line;
+        if(typeName[type]){
+          line = this._host.document.createElement('select');
+          for(const options of typeName[type]){
+            const option = this._host.document.createElement('option');
+            option.setAttribute('value', options);
+            option.innerText = options;
+            if(options.toLowerCase() === content.toLowerCase()){
+              option.setAttribute('selected', 'selected');
             }
-        };
-    }
-
-    _getElementById(id) {
-        return this._host.document.getElementById(id + this._id);
-    }
-
-    open(content, title) {
-        this.close();
-        this.push(content, title);
-    }
-
-    close() {
-        this._deactivate();
-        this._stack = [];
-        this._hide();
-    }
-
-    push(content, title) {
-        const item = { title: title, content: content };
-        this._stack.push(item);
-        this._activate(item);
-    }
-
-    _pop() {
-        // Change the node index shown to null when sidebar is closed
-        this._host._viewingNode = null;
-        this._deactivate();
-        if (this._stack.length > 0) {
-            this._stack.pop();
-        }
-        if (this._stack.length > 0) {
-            this._activate(this._stack[this._stack.length - 1]);
+            line.appendChild(option);
+          }
+          line.setAttribute('name', type);
+          line.className = 'sidebar-view-item-value-line-select';
+        } 
+        else{
+          line = this._host.document.createElement('input');
+          line.setAttribute('type', 'text');
+          line.className = 'sidebar-view-item-value-line-input';
+          line.setAttribute('value', content ? content : '&nbsp;');
+        }
+        this._line = line;
+        this._element.appendChild(line);
+      }
+      if(type){
+        const typeLine = this._host.document.createElement('div');
+        typeLine.className = 'sidebar-view-item-value-line-border';
+        if(!this._isCustom){
+          if (type === 'tensor' && value && value.type) {
+            typeLine.innerHTML = 'type: ' + '<code><b>' + value.type.toString() + '</b></code>';
+            this._element.appendChild(typeLine);
+          }
+          else {
+            typeLine.innerHTML = 'type: ' + '<code><b>' + this._attribute.type + '</b></code>';
+            this._element.appendChild(typeLine);
+          }
+        }
+        else{
+          typeLine.innerHTML = 'type: ';
+          this._select = this._host.document.createElement('select');
+          this._select.className = 'sidebar-view-item-value-line-type-select';
+          for(const type of customType){
+            const option = this._host.document.createElement('option');
+            option.setAttribute('value', type);
+            option.innerText = type.toLowerCase();
+            if(type.toLowerCase() === this._attribute.type){
+              option.setAttribute('selected', 'selected');
+            }
+            this._select.appendChild(option);
+          }
+          typeLine.appendChild(this._select);
+          this._element.appendChild(typeLine);
+        }
+
+        const description = this._attribute.description;
+        if (description) {
+          const descriptionLine = this._host.document.createElement('div');
+          descriptionLine.className = 'sidebar-view-item-value-line-border';
+          descriptionLine.innerHTML = description;
+          this._element.appendChild(descriptionLine);
+        }
+      }
+
+      if (this._attribute.type === 'tensor' && value) {
+        const state = value.state;
+        const valueLine = this._host.document.createElement('div');
+        valueLine.className = 'sidebar-view-item-value-line-border';
+        const contentLine = this._host.document.createElement('pre');
+        contentLine.innerHTML = state || value.toString();
+        valueLine.appendChild(contentLine);
+        this._element.appendChild(valueLine);
+      }
+    }
+  }
+
+  save(){
+    if (this._attribute._type === 'int32') {
+    if(this._line.value - 0 > 2147483648) {
+      vscode.postMessage({
+        command : 'alert',
+        text: 'Can\'t exceed 2,147,483,648'
+      });
+      return;
+      }
+    }
+
+    if (this._isCustom === true) {
+      const input = this._host.document.getElementById('attribute' + this._index);
+      if (this._select.value === 'int') {
+        if (this._line.value - 0 > 2147483648) {
+          vscode.postMessage({
+            command : 'alert',
+            text: 'Can\'t exceed 2,147,483,648'
+          });
+          return;
+        }
+      }
+      input.disabled = true;
+      this._attribute._name = input.value;
+      this._attribute._type = this._select.value;
+      this._attribute._value = this._line.value;
+    }
+
+    while (this._element.childElementCount) {
+      this._element.removeChild(this._element.lastChild);
+    }
+
+    if (!this._isCustom) {
+      this._editObject._attribute.name = this._attribute.name;
+      this._editObject._attribute._value = this._line.value;
+      this._editObject._attribute._type = this._attribute.type;
+    } else {
+      this.makeEditCustomObject();
+    }
+    vscode.postMessage({
+      command: 'edit',
+      type: 'attribute',
+      data: this._editObject,
+    });
+  }
+
+  makeEditCustomObject() {
+    this._editObject._attribute.name = this._node.type.name;
+    const keys = [];
+    for(const key of this._node.attributes){
+      keys.push(key.name);
+      this._editObject._attribute[key.name] = key.value;
+      this._editObject._attribute[key.name + '_type'] = key.type;
+    }
+    this._editObject._attribute.keys = keys;
+  }
+
+  cancel(){
+    if(this._isCustom === true){
+      const input = this._host.document.getElementById('attribute' + this._index);
+      input.disabled = true;
+      input.value = this._attributeName;
+    }
+    while (this._element.childElementCount) {
+      this._element.removeChild(this._element.lastChild);
+    }
+
+    this.show();
+  }
+
+  remove(){
+    const input = this._host.document.getElementById('attribute' + this._index);
+    const box = input.parentElement.parentElement.parentElement;
+    const element = input.parentElement.parentElement;
+    box.removeChild(element);
+    for(const i in this._node._attributes){
+      if(this._node._attributes[i].name === this._attribute.name){
+        this._node._attributes.splice(i,1);
+        break;
+      }
+    }
+
+    this._editObject._attribute.name = this._node.type.name;
+    const keys = [];
+    for(const key of this._node.attributes){
+      keys.push(key.name);
+      this._editObject._attribute[key.name] = key.value;
+      this._editObject._attribute[key.name + '_type'] = key.type;
+    }
+    this._editObject._attribute.keys = keys;
+
+    vscode.postMessage({
+      command: 'edit',
+      type: 'attribute',
+      data: this._editObject,
+    });
+  }
+  
+  render() {
+    return [ this._element ];
+  }
+
+  on(event, callback) {
+    this._events = this._events || {};
+    this._events[event] = this._events[event] || [];
+    this._events[event].push(callback);
+  }
+
+  _raise(event, data) {
+    if (this._events && this._events[event]) {
+      for (const callback of this._events[event]) {
+        callback(this, data);
+      }
+    }
+  }
+}
+
+sidebar.ParameterView = class {
+
+  constructor(host, tensors, ioAttributes) {
+    this._elements = [];
+    this._items = [];
+
+    for (const argument of tensors.arguments) {
+      const item = new sidebar.ArgumentView(host, argument, tensors, ioAttributes);
+      item.on('export-tensor', (sender, tensor) => {
+        this._raise('export-tensor', tensor);
+      });
+      item.on('error', (sender, tensor) => {
+        this._raise('error', tensor);
+      });
+      this._items.push(item);
+      this._elements.push(item.render());
+    }
+  }
+
+  render() {
+    return this._elements;
+  }
+
+  toggle() {
+    for (const item of this._items) {
+      item.toggle();
+    }
+  }
+
+  on(event, callback) {
+    this._events = this._events || {};
+    this._events[event] = this._events[event] || [];
+    this._events[event].push(callback);
+  }
+
+  _raise(event, data) {
+    if (this._events && this._events[event]) {
+      for (const callback of this._events[event]) {
+        callback(this, data);
+      }
+    }
+  }
+};
+
+sidebar.ArgumentView = class {
+
+  constructor(host, argument, tensors, ioAttributes) {
+    this._host = host;
+    this._argument = argument;
+    this._select;
+    this._shape;
+    this._data;
+    this._index = ioAttributes.index;
+    this._isCustom = ioAttributes.isCustom;
+    this._tensors = tensors;
+    this._title = ioAttributes.title;
+
+    this._editObject = {
+      _name: ioAttributes.name,
+      _visible : ioAttributes.visible,
+      _arguments: JSON.parse(JSON.stringify(argument)),
+      _subgraphIdx: ioAttributes.subgraphIdx,
+      _nodeIdx: ioAttributes.nodeIdx,
+    };
+
+    this._element = this._host.document.createElement('div');
+    this._element.className = 'sidebar-view-item-value';
+
+    const initializer = argument.initializer;
+    if (initializer) {
+      this._element.classList.add('sidebar-view-item-value-dark');
+    }
+
+    this.show(initializer);
+  }
+
+  render() {
+    return this._element;
+  }
+
+  toggle() {
+    if (this._expander) {
+      if (this._expander.className === 'sidebar-view-item-value-expander codicon codicon-chevron-down') {
+        this._expander.className = 'sidebar-view-item-value-expander codicon codicon-chevron-up';
+
+        const initializer = this._argument.initializer;
+        if (this._hasId && this._hasKind) {
+          const kindLine = this._host.document.createElement('div');
+          kindLine.className = 'sidebar-view-item-value-line-border';
+          kindLine.innerHTML = 'kind: ' + '<b>' + initializer.kind + '</b>';
+          this._element.appendChild(kindLine);
+        }
+        let type = null;
+        let denotation = null;
+        if (this._argument.type) {
+          type = this._argument.type.toString();
+          denotation = this._argument.type.denotation || null;
+        }
+        if (type && (this._hasId || this._hasKind)) {
+          const typeLine = this._host.document.createElement('div');
+          typeLine.className = 'sidebar-view-item-value-line-border';
+          typeLine.innerHTML = 'type: <code><b>' + type.split('<').join('&lt;').split('>').join('&gt;') + '</b></code>';
+          this._element.appendChild(typeLine);
+        }
+        if (denotation) {
+          const denotationLine = this._host.document.createElement('div');
+          denotationLine.className = 'sidebar-view-item-value-line-border';
+          denotationLine.innerHTML = 'denotation: <code><b>' + denotation + '</b></code>';
+          this._element.appendChild(denotationLine);
+        }
+
+        const description = this._argument.description;
+        if (description) {
+          const descriptionLine = this._host.document.createElement('div');
+          descriptionLine.className = 'sidebar-view-item-value-line-border';
+          descriptionLine.innerHTML = description;
+          this._element.appendChild(descriptionLine);
+        }
+
+        const quantization = this._argument.quantization;
+        if (quantization) {
+          const quantizationLine = this._host.document.createElement('div');
+          quantizationLine.className = 'sidebar-view-item-value-line-border';
+          const content = !Array.isArray(quantization) ? quantization : '<br><br>' + quantization.map((value) => '    ' + value).join('<br>');
+          quantizationLine.innerHTML = '<span class=\'sidebar-view-item-value-line-content\'>quantization: ' + '<b>' + content + '</b></span>';
+          this._element.appendChild(quantizationLine);
+        }
+
+        if (this._argument.location !== undefined) {
+          const location = this._host.document.createElement('div');
+          location.className = 'sidebar-view-item-value-line-border';
+          location.innerHTML = 'location: ' + '<b>' + this._argument.location + '</b>';
+          this._element.appendChild(location);
+        }
+
+        if (initializer) {
+          const contentLine = this._host.document.createElement('pre');
+          const valueLine = this._host.document.createElement('div');
+          try {
+            const state = initializer.state;
+            if (state === null && this._host.save &&
+              initializer.type.dataType && initializer.type.dataType !== '?' &&
+              initializer.type.shape && initializer.type.shape.dimensions /*&& initializer.type.shape.dimensions.length > 0*/) {
+              this._saveButton = this._host.document.createElement('div');
+              this._saveButton.className = 'sidebar-view-item-value-expander';
+              this._saveButton.innerHTML = '&#x1F4BE;';
+              this._saveButton.addEventListener('click', () => {
+                this._raise('export-tensor', initializer);
+              });
+              this._element.appendChild(this._saveButton);
+            }
+
+            valueLine.className = 'sidebar-view-item-value-line-border';
+            contentLine.innerHTML = state || initializer.toString();
+          }
+          catch (err) {
+            contentLine.innerHTML = err.toString();
+            this._raise('error', err);
+          }
+          valueLine.appendChild(contentLine);
+          this._element.appendChild(valueLine);
+        }
+      }
+      else {
+        this._expander.className = 'sidebar-view-item-value-expander codicon codicon-chevron-down';
+        while (this._element.childElementCount > 3) {
+          this._element.removeChild(this._element.lastChild);
+        }
+      }
+    }
+  }
+
+  on(event, callback) {
+    this._events = this._events || {};
+    this._events[event] = this._events[event] || [];
+    this._events[event].push(callback);
+  }
+
+  _raise(event, data) {
+    if (this._events && this._events[event]) {
+      for (const callback of this._events[event]) {
+        callback(this, data);
+      }
+    }
+  }
+
+  show(initializer){
+    const quantization = this._argument.quantization;
+    const type = this._argument.type;
+    const location = this._argument.location !== undefined;
+    if (type || initializer || quantization || location) {
+      this._expander = this._host.document.createElement('div');
+      this._edit = this._host.document.createElement('div');
+      this._expander.className = 'sidebar-view-item-value-expander codicon codicon-chevron-down';
+      this._edit.className = 'sidebar-view-item-value-edit codicon codicon-edit';
+      this._expander.addEventListener('click', () => {
+        this.toggle();
+      });
+      this._edit.addEventListener('click', () => {
+        this.edit();
+      });
+      this._element.appendChild(this._expander);
+      this._element.appendChild(this._edit);
+    }
+
+    let name = this._argument.name || '';
+    this._hasId = name ? true : false;
+    this._hasKind = initializer && initializer.kind ? true : false;
+    if (this._hasId || (!this._hasKind && !type)) {
+      this._hasId = true;
+      const nameLine = this._host.document.createElement('div');
+      nameLine.className = 'sidebar-view-item-value-line';
+      if (typeof name !== 'string') {
+        throw new Error("Invalid argument identifier '" + JSON.stringify(name) + "'.");
+      }
+      name = name.split('\n').shift(); // custom argument id
+      name = name || ' ';
+      nameLine.innerHTML = '<span class=\'sidebar-view-item-value-line-content\'>name: <b>' + name + '</b></span>';
+      this._element.appendChild(nameLine);
+    }
+    else if (this._hasKind) {
+      const kindLine = this._host.document.createElement('div');
+      kindLine.className = 'sidebar-view-item-value-line';
+      kindLine.innerHTML = 'kind: <b>' + initializer.kind + '</b>';
+      this._element.appendChild(kindLine);
+    }
+    else if (type) {
+      const typeLine = this._host.document.createElement('div');
+      typeLine.className = 'sidebar-view-item-value-line-border';
+      typeLine.innerHTML = 'type: <code><b>' + type.toString().split('<').join('&lt;').split('>').join('&gt;') + '</b></code>';
+      this._element.appendChild(typeLine);
+    }
+  }
+
+  edit(){
+    while (this._element.childElementCount) {
+      this._element.removeChild(this._element.lastChild);
+    }
+
+    if(this._isCustom === true){
+      const input = this._host.document.getElementById(this._title + this._index);
+      input.disabled = false;
+      this._attributeName = input.value;
+    }
+
+    const initializer = this._argument.initializer;
+    const quantization = this._argument.quantization;
+    let type = this._argument.type;
+    const location = this._argument.location !== undefined;
+    if (type || initializer || quantization || location) {
+      this._save = this._host.document.createElement('div');
+      this._cancel = this._host.document.createElement('div');
+      this._save.className = 'sidebar-view-item-value-save codicon codicon-save';
+      this._cancel.className = 'sidebar-view-item-value-cancel codicon codicon-discard';
+      this._save.addEventListener('click', (e) => {
+        e.preventDefault();
+        this.save();
+      });
+      this._cancel.addEventListener('click', () => {
+        this.cancel();
+      });
+      this._element.appendChild(this._cancel);
+      this._element.appendChild(this._save);
+    }
+
+    let name = this._argument.name || '';
+    this._hasId = name ? true : false;
+    this._hasKind = initializer && initializer.kind ? true : false;
+    if (this._hasId || (!this._hasKind && !type)) {
+      this._hasId = true;
+      const nameLine = this._host.document.createElement('div');
+      const nameValue = this._host.document.createElement('input');
+      nameValue.setAttribute('type', 'text');
+      nameLine.className = 'sidebar-view-item-value-line';
+      nameValue.className = 'sidebar-view-item-value-line-inputs';
+      if (typeof name !== 'string') {
+        throw new Error("Invalid argument identifier '" + JSON.stringify(name) + "'.");
+      }
+      name = name.split('\n').shift(); // custom argument id
+      name = name || ' ';
+      nameValue.setAttribute('value', name);
+      nameLine.innerHTML = '<span class=\'sidebar-view-item-value-line-content\'>name: </span>';
+      nameLine.appendChild(nameValue);
+      this._element.appendChild(nameLine);
+    }
+    else if (this._hasKind) {
+      const kindLine = this._host.document.createElement('div');
+      kindLine.className = 'sidebar-view-item-value-line';
+      kindLine.innerHTML = 'kind: <b>' + initializer.kind + '</b>';
+      this._element.appendChild(kindLine);
+    }
+    else if (type) {
+      const typeLine = this._host.document.createElement('div');
+      typeLine.className = 'sidebar-view-item-value-line-border';
+      typeLine.innerHTML = 'type: <code><b>' + type.toString().split('<').join('&lt;').split('>').join('&gt;') + '</b></code>';
+      this._element.appendChild(typeLine);
+    }
+    if (this._hasId && this._hasKind) {
+      const kindLine = this._host.document.createElement('div');
+      kindLine.className = 'sidebar-view-item-value-line-border';
+      kindLine.innerHTML = 'kind: ' + '<b>' + initializer.kind + '</b>';
+      this._element.appendChild(kindLine);
+    }
+    let denotation = null;
+    if (this._argument.type) {
+      type = this._argument.type.toString();
+      denotation = this._argument.type.denotation || null;
+    }
+    if (type && (this._hasId || this._hasKind)) {
+      const typeLine = this._host.document.createElement('div');
+      const typeSelect = this._host.document.createElement('select');
+      const shape = this._host.document.createElement('input');
+      typeLine.className = 'sidebar-view-item-value-line-border';
+      typeSelect.className = 'sidebar-view-item-value-line-type-select';
+      shape.className = 'sidebar-view-item-value-line-shape-input';
+      this._select = typeSelect;
+      this._shape = shape;
+      typeLine.innerText = 'type: ';
+      shape.setAttribute('value', this._argument.type.shape.dimensions.toString());
+      for(const type of tensorType){
+        const option = this._host.document.createElement('option');
+        option.setAttribute('value', type);
+        option.innerText = type.toLowerCase();
+        if(type.toLowerCase() === this._argument.type.dataType){
+          option.setAttribute('selected', 'selected');
+        }
+        typeSelect.appendChild(option);
+      }
+      typeLine.appendChild(typeSelect);
+      typeLine.appendChild(shape);
+      this._element.appendChild(typeLine);
+    }
+    if (denotation) {
+      const denotationLine = this._host.document.createElement('div');
+      denotationLine.className = 'sidebar-view-item-value-line-border';
+      denotationLine.innerHTML = 'denotation: <code><b>' + denotation + '</b></code>';
+      this._element.appendChild(denotationLine);
+    }
+
+    const description = this._argument.description;
+    if (description) {
+      const descriptionLine = this._host.document.createElement('div');
+      descriptionLine.className = 'sidebar-view-item-value-line-border';
+      descriptionLine.innerHTML = description;
+      this._element.appendChild(descriptionLine);
+    }
+
+    if (quantization) {
+      const quantizationLine = this._host.document.createElement('div');
+      quantizationLine.className = 'sidebar-view-item-value-line-border';
+      const content = !Array.isArray(quantization) ? quantization : '<br><br>' + quantization.map((value) => '  ' + value).join('<br>');
+      quantizationLine.innerHTML = '<span class=\'sidebar-view-item-value-line-content\'>quantization: ' + '<b>' + content + '</b></span>';
+      this._element.appendChild(quantizationLine);
+    }
+
+    if (this._argument.location !== undefined) {
+      const location = this._host.document.createElement('div');
+      location.className = 'sidebar-view-item-value-line-border';
+      location.innerHTML = 'location: ' + '<b>' + this._argument.location + '</b>';
+      this._element.appendChild(location);
+    }
+
+    function resize(obj) {
+      obj.style.height = '1px';
+      obj.style.height = (12 + obj.scrollHeight) + 'px';
+    }
+
+    if (initializer) {
+      const contentLine = this._host.document.createElement('textarea');
+      const valueLine = this._host.document.createElement('div');
+      try {
+        const state = initializer.state;
+        if (state === null && this._host.save &&
+          initializer.type.dataType && initializer.type.dataType !== '?' &&
+          initializer.type.shape && initializer.type.shape.dimensions /*&& initializer.type.shape.dimensions.length > 0*/) {
+          this._saveButton = this._host.document.createElement('div');
+          this._saveButton.className = 'sidebar-view-item-value-expander';
+          this._saveButton.innerHTML = '&#x1F4BE;';
+          this._saveButton.addEventListener('click', () => {
+            this._raise('export-tensor', initializer);
+          });
+          this._element.appendChild(this._saveButton);
+        }
+        this._data = contentLine;
+        valueLine.className = 'sidebar-view-item-value-line-border';
+        contentLine.className = 'sidebar-view-item-value-line-textarea';
+        contentLine.innerHTML = state || initializer.toString();
+        contentLine.style.height = 150 + contentLine.scrollHeight + 'px';
+      }
+      catch (err) {
+        contentLine.innerHTML = err.toString();
+        this._raise('error', err);
+      }
+      valueLine.appendChild(contentLine);
+      this._element.appendChild(valueLine);
+    }
+  }
+
+  save(){
+    const type = this._select.value.toLowerCase();
+
+    if (!this.check()) {
+      vscode.postMessage({
+        command: 'alert',
+        text: 'FORMAT ERROR : Please enter commas and numbers only.'
+      });
+      return;
+    }
+
+    let shape = this._shape.value;
+    shape = '{ "data": [' + shape + '] }';
+    shape = JSON.parse(shape).data;
+
+    this._editObject._arguments._isChanged = true;
+
+    if (this._argument._initializer) {
+      let data;
+      if (this._data) {
+        data = this._data.value;
+      }
+      
+      const currentType = this._argument._type.dataType;
+      
+      let result;
+      if (data && type === currentType && shape === this._argument._type._shape._dimensions ) {
+        result = this.editBuffer(data, type, shape);
+      } else if (data) {
+        result = this.changeBufferType(type, data, shape);
+      }
+
+      if (!result) {
+        vscode.postMessage({
+          command: 'alert',
+          text: 'VALIDATION ERROR : Please check your buffer data again.'
+        });
+        return;
+      }
+    } else {
+      this._editObject._arguments._isChanged = false;
+    }
+
+    this._editObject._arguments._type._dataType = type;
+    
+    this._editObject._arguments._type._shape._dimensions = shape;
+    const name = this._argument.name.split('\n');
+    const nameValue = this._element.childNodes[2].lastChild.value;
+    name[0] = nameValue;
+    this._editObject._arguments._name = name[0];
+
+    if (this._isCustom === true) {
+      const input = this._host.document.getElementById(this._title + this._index);
+      input.disabled = true;
+      this._tensors._name = input.value;
+    }
+
+    vscode.postMessage({
+      command : 'edit',
+      type : 'tensor',
+      data : this._editObject
+    });
+  }
+
+  cancel(){
+    if (this._isCustom === true) {
+      const input = this._host.document.getElementById('input' + this._index);
+      input.disabled = true;
+    }
+
+    while (this._element.childElementCount) {
+      this._element.removeChild(this._element.lastChild);
+    }
+    const initializer = this._argument.initializer;
+    this.show(initializer);
+  }
+
+  check(){
+    for(const ch of this._shape.value){
+      if(ch !== ',' && (ch>'9' || ch < '0')){
+        return false;
+      }
+    }
+    return true;
+  }
+  
+  compareData(bufferArr, originalArr, original, type) {
+  
+    for (let i = 0; i < originalArr.length; i++) {
+  
+      /* compare string formatted buffer data */
+      if (originalArr[i] !== bufferArr[i]) {
+  
+        /* when data change detected, update buffer according to type */
+        var buffer = new ArrayBuffer(8);
+        const view = new DataView(buffer);
+        switch (type) {
+          case 0: // float32
+            view.setFloat32(0, parseFloat(bufferArr[i]), true);
+            for (let j = 0; j < 4; j++) {
+              original[i * 4 + j] = view.getUint8(j);
+            }
+            break;
+          case 1: // float16
+            view.setFloat16(0, parseFloat(bufferArr[i]), true);
+            for (let j = 0; j < 2; j++) {
+              original[i * 2 + j] = view.getUint8(j);
+            }
+            break;
+          case 2: // int32
+            view.setInt32(0, parseInt(bufferArr[i]), true);
+            for (let j = 0; j < 4; j++) {
+              original[i * 4 + j] = view.getUint8(j);
+            }
+            break;
+          case 3: // uint8
+            view.setUint8(0, parseUint(bufferArr[i]), true);
+            original[i] = view.getUint8(0);
+            break;
+          case 4: // int64
+            view.setBigInt64(0, BigInt(parseInt(bufferArr[i])), true);
+            for (let j = 0; j < 8; j++) {
+              original[i * 8 + j] = view.getUint8(j);
+            }
+            break;
+          case 5: // string
+            break;
+          case 6: // bool
+            if (bufferArr[i] === 'false' || bufferArr[i] - 0 === 0) {
+              original[i] = 0;
+            } else {
+              original[i] = 1;
+            }
+            break;
+          case 7: // int16
+            view.setInt16(0, parseInt(bufferArr[i]), true);
+            for (let j = 0; j < 2; j++) {
+              original[i * 2 + j] = view.getUint8(j);
+            }
+            break;
+          case 8:
+            break;
+          case 9: // int8
+            view.setInt8(0, parseInt(bufferArr[i]), true);
+            original[i] = view.getUint8(0);
+            break;
+          case 10: // float64
+            view.setFloat64(0, parseFloat(bufferArr[i]), true);
+            for (let j = 0; j < 8; j++) {
+              original[i * 8 + j] = view.getUint8(j);
+            }
+            break;
+          case 11:
+            break;
+          case 12: // uint64
+            view.setBigUint64(0, BigInt(parseInt(bufferArr[i])), true);
+            for (let j = 0; j < 8; j++) {
+              original[i * 8 + j] = view.getUint8(j);
+            }
+            break;
+          case 13:
+            break;
+          case 14:
+            break;
+          case 15: // uint32
+            view.setUint32(0, parseInt(bufferArr[i]), true);
+            for (let j = 0; j < 4; j++) {
+              original[i * 4 + j] = view.getUint8(j);
+            }
+            break;
+        }
+      }
+    }
+
+    const newBuffer = [];
+
+    for(let i = 0; i < Object.keys(original).length ; i++){
+      newBuffer.push(original[i]);
+    }
+
+    this._editObject._arguments._initializer._data = newBuffer;
+  }
+  
+  removeBracket(buffer) {
+    var str = buffer;
+    str = str.replace(/\[/g, "");
+    str = str.replace(/\]/g, "");
+    str = str.replace(/\n/g, "");
+    str = str.replace(/ /g, "");
+    const arr = str.split(",");
+    return arr;
+  }
+  
+  validationCheck(modified, shape) {
+    /* data validation - bracket check */
+    const stack = [];
+    for (let i = 0; i < modified.length; i++) {
+      if (modified.charAt(i) === '[') {
+        stack.push('[');
+      } else if (modified.charAt(i) === ']') {
+        if (stack[stack.length - 1] === '[') {
+          stack.pop();
+        } else {
+          // alert(error! Brackets do not match);
+          return;
+        }
+    }
+    }
+    if (stack.length) {
+      // alert(error! Brackets do not match);
+      return;
+    }
+
+
+    /* parse data to string array */
+    var modifiedArr = this.removeBracket(modified);
+
+
+    /* data validation - shape count */ 
+    var shapeCnt = 1;
+    for (let i = 0; i < shape.length; i++) {
+      shapeCnt *= shape[i];
+    }
+    if (modifiedArr.length !== shapeCnt) {
+      // alert(error! Shape and data count does not match);
+      return;
+    }
+
+    return modifiedArr;
+  }
+  
+  /* buffer data modified - type change NOT allowed simultaneously */
+  editBuffer(modified, currentType, shape) {
+    const modifiedArr = this.validationCheck(modified, shape);
+
+    if (!modifiedArr) {
+      return;
+    }
+  
+    const originalArr = this.removeBracket(this._argument._initializer.toString()); //---> 파일 이동 후 원본데이터 가져오면 주석 해제해서 쓰기
+  
+    /* compare changed elements and update data */
+    const types = ['float32', 'float16', 'int32', 'uint8', 'int64', 'string', 'boolean', 'int16',
+      'complex64', 'int8', 'float64', 'complex128', 'uint64', 'resource', 'variant', 'uint32'];
+    if (currentType === 'string') {
+      this.changeBufferType("string", modified, shape);
+    } else {
+      this.compareData(modifiedArr, originalArr, this._editObject._arguments._initializer._data, types.indexOf(currentType.toLowerCase()));
+    }
+    return 1;
+  }
+  
+  /* buffer type modified - data change NOT detected */
+  changeBufferType(newType, modified, shape) {
+    // original =  textarea.value
+    const modifiedArr = this.validationCheck(modified, shape); //---> 파일 이동 후 원본데이터 가져오면 주석 해제해서 쓰기
+    
+    if (!modifiedArr) {
+      return;
+    }
+
+    const types = ['float32', 'float16', 'int32', 'uint8', 'int64', 'string', 'boolean', 'int16',
+      'complex64', 'int8', 'float64', 'complex128', 'uint64', 'resource', 'variant', 'uint32'];
+    
+    // 0:float, 1:int, 2:uint, 3:string, 4:boolean, 5:complex, 6:resource, 7:variant
+    const typeclass = [0, 0, 1, 2, 1, 3, 4, 1, 5, 1, 0, 5, 2, 6, 7, 2];
+    const bits = [32, 16, 32, 8, 64, 0, 8, 16, 64, 8, 64, 128, 64, 0, 0, 32];
+  
+    const buffer = new ArrayBuffer(8);
+    const view = new DataView(buffer);
+  
+    const newTypeIndex = types.indexOf(newType.toLowerCase());
+  
+    let newArray = [];
+  
+    /* string -> ? or ? -> Float or ? -> Int or ? -> Uint */
+    if (typeclass[newTypeIndex] === 0) { // new type : float
+      for (let i = 0; i < modifiedArr.length; i++) {
+        let data;
+        try {
+          if (modifiedArr[i] === 'true') {
+            data = 1;
+          } else if (modifiedArr[i] === 'false') {
+            data = 0;
+          } else {
+            data = parseFloat(modifiedArr[i]);
+          }
+        } catch (err) {
+          return;
+        }
+        if (bits[newTypeIndex] === 16) { // float16
+          view.setFloat16(0, data, true);
+        } else if (bits[newTypeIndex] === 32) { // float32
+          view.setFloat32(0, data, true);
+        } else if (bits[newTypeIndex] === 64) { // float64
+          view.setFloat64(0, data, true);
+        }
+        for (let j = 0; j < bits[newTypeIndex] / 8; j++) {
+          newArray.push(view.getUint8(j));
+        }
+      }
+    } else if (typeclass[newTypeIndex] === 2 || typeclass[newTypeIndex] === 1) { // new type : int or uint
+      for (let i = 0; i < modifiedArr.length; i++) {
+        let data = parseInt(modifiedArr[i]);
+        try {
+          if (modifiedArr[i] === 'true') {
+            data = 1;
+          } else if (modifiedArr[i] === 'false') {
+            data = 0;
+          } else {
+            data = parseInt(modifiedArr[i]);
+          }
+        } catch (err) {
+          return;
+        }
+
+        if (typeclass[newTypeIndex] === 1) { // int
+          if (bits[newTypeIndex] === 8) { // int8
+            view.setInt8(0, data, true);
+          } else if (bits[newTypeIndex] === 16) { // int16
+            view.setInt16(0, data, true);
+          } else if (bits[newTypeIndex] === 32) { // int32
+            view.setInt32(0, data, true);
+          } else if (bits[newTypeIndex] === 64) { // int64
+            view.setBigInt64(0, BigInt(parseInt(String(data))), true);
+          }
+        } else { // uint
+          if (data < 0) {
+            return;
+          }
+
+          if (bits[newTypeIndex] === 8) { // uint8
+            view.setUint8(0, data, true);
+          } else if (bits[newTypeIndex] === 32) { // uint32
+            view.setUint32(0, data, true);
+          } else if (bits[newTypeIndex] === 64) { // uint64
+            view.setBigUint64(0, BigInt(parseInt(String(data))), true);
+          }
+        }
+        for (let j = 0; j < bits[newTypeIndex] / 8; j++) {
+          newArray.push(view.getUint8(j));
+        }
+      }
+    
+    } else if (typeclass[newTypeIndex] === 4) { // current type : boolean or new type : boolean
+      for (let i = 0; i < modifiedArr.length; i++) {
+        if (modifiedArr[i]) {
+          newArray.push(1);
+        } else {
+          newArray.push(0);
+        }
+      }
+    }
+    /* ? -> String */
+    else if (typeclass[newTypeIndex] === 3) {
+      for (let i = 0; i < modifiedArr.length; i++) {
+        var str = String(modifiedArr[i]);
+        for (let j = 0; j < str.length; j++) {
+          newArray.push(str.charCodeAt(j));
+        }
+      }
+    }
+
+    this._editObject._arguments._initializer._data = newArray;
+
+    return 1;
+  }
+};
+
+sidebar.ModelSidebar = class {
+
+  constructor(host, model, graph) {
+    this._host = host;
+    this._model = model;
+    this._elements = [];
+
+    if (model.format) {
+      this._addProperty('format', new sidebar.ValueTextView(this._host, model.format));
+    }
+    if (model.producer) {
+      this._addProperty('producer', new sidebar.ValueTextView(this._host, model.producer));
+    }
+    if (model.source) {
+      this._addProperty('source', new sidebar.ValueTextView(this._host, model.source));
+    }
+    if (model.name) {
+      this._addProperty('name', new sidebar.ValueTextView(this._host, model.name));
+    }
+    if (model.version) {
+      this._addProperty('version', new sidebar.ValueTextView(this._host, model.version));
+    }
+    if (model.description) {
+      this._addProperty('description', new sidebar.ValueTextView(this._host, model.description));
+    }
+    if (model.author) {
+      this._addProperty('author', new sidebar.ValueTextView(this._host, model.author));
+    }
+    if (model.company) {
+      this._addProperty('company', new sidebar.ValueTextView(this._host, model.company));
+    }
+    if (model.license) {
+      this._addProperty('license', new sidebar.ValueTextView(this._host, model.license));
+    }
+    if (model.domain) {
+      this._addProperty('domain', new sidebar.ValueTextView(this._host, model.domain));
+    }
+    if (model.imports) {
+      this._addProperty('imports', new sidebar.ValueTextView(this._host, model.imports));
+    }
+    if (model.runtime) {
+      this._addProperty('runtime', new sidebar.ValueTextView(this._host, model.runtime));
+    }
+
+    const metadata = model.metadata;
+    if (metadata) {
+      for (const property of model.metadata) {
+        this._addProperty(property.name, new sidebar.ValueTextView(this._host, property.value));
+      }
+    }
+
+    const graphs = Array.isArray(model.graphs) ? model.graphs : [];
+    if (graphs.length > 1) {
+      const graphSelector = new sidebar.SelectView(this._host, model.graphs, graph);
+      graphSelector.on('change', (sender, data) => {
+        this._raise('update-active-graph', data);
+      });
+      this._addProperty('subgraph', graphSelector);
+    }
+
+    if (graph) {
+      if (graph.version) {
+        this._addProperty('version', new sidebar.ValueTextView(this._host, graph.version));
+      }
+      if (graph.type) {
+        this._addProperty('type', new sidebar.ValueTextView(this._host, graph.type));
+      }
+      if (graph.tags) {
+        this._addProperty('tags', new sidebar.ValueTextView(this._host, graph.tags));
+      }
+      if (graph.description) {
+        this._addProperty('description', new sidebar.ValueTextView(this._host, graph.description));
+      }
+      if (Array.isArray(graph.inputs) && graph.inputs.length > 0) {
+        this._addHeader('Inputs');
+        for (const input of graph.inputs) {
+          this.addArgument(input.name, input);
+        }
+      }
+      if (Array.isArray(graph.outputs) && graph.outputs.length > 0) {
+        this._addHeader('Outputs');
+        for (const output of graph.outputs) {
+          this.addArgument(output.name, output);
+        }
+      }
+    }
+
+    const separator = this._host.document.createElement('div');
+    separator.className = 'sidebar-view-separator';
+    this._elements.push(separator);
+  }
+
+  render() {
+    return this._elements;
+  }
+
+  _addHeader(title) {
+    const headerElement = this._host.document.createElement('div');
+    headerElement.className = 'sidebar-view-header';
+    headerElement.innerText = title;
+    this._elements.push(headerElement);
+  }
+
+  _addProperty(name, value) {
+    const item = new sidebar.NameValueView(this._host, name, value);
+    this._elements.push(item.render());
+  }
+
+  addArgument(name, argument) {
+    const attributes = {
+      title: 'model',
+      index: 0,
+      this: false,
+      name: name,
+      nodeIdx: 0,
+      subgraphIdx: 0,
+      visible: false,
+    };
+    const view = new sidebar.ParameterView(this._host, argument, attributes);
+    view.toggle();
+    const item = new sidebar.NameValueView(this._host, name, view);
+    this._elements.push(item.render());
+  }
+
+  on(event, callback) {
+    this._events = this._events || {};
+    this._events[event] = this._events[event] || [];
+    this._events[event].push(callback);
+  }
+
+  _raise(event, data) {
+    if (this._events && this._events[event]) {
+      for (const callback of this._events[event]) {
+        callback(this, data);
+      }
+    }
+  }
+};
+
+sidebar.DocumentationSidebar = class {
+
+  constructor(host, metadata) {
+    this._host = host;
+    this._metadata = metadata;
+  }
+
+  render() {
+    if (!this._elements) {
+      this._elements = [];
+
+      const type = sidebar.DocumentationSidebar.formatDocumentation(this._metadata);
+
+      const element = this._host.document.createElement('div');
+      element.setAttribute('class', 'sidebar-view-documentation');
+
+      this._append(element, 'h1', type.name);
+
+      if (type.summary) {
+        this._append(element, 'p', type.summary);
+      }
+
+      if (type.description) {
+        this._append(element, 'p', type.description);
+      }
+
+      if (Array.isArray(type.attributes) && type.attributes.length > 0) {
+        this._append(element, 'h2', 'Attributes');
+        const attributes = this._append(element, 'dl');
+        for (const attribute of type.attributes) {
+          this._append(attributes, 'dt', attribute.name + (attribute.type ? ': <tt>' + attribute.type + '</tt>' : ''));
+          this._append(attributes, 'dd', attribute.description);
+        }
+        element.appendChild(attributes);
+      }
+
+      if (Array.isArray(type.inputs) && type.inputs.length > 0) {
+        this._append(element, 'h2', 'Inputs' + (type.inputs_range ? ' (' + type.inputs_range + ')' : ''));
+        const inputs = this._append(element, 'dl');
+        for (const input of type.inputs) {
+          this._append(inputs, 'dt', input.name + (input.type ? ': <tt>' + input.type + '</tt>' : '') + (input.option ? ' (' + input.option + ')' : ''));
+          this._append(inputs, 'dd', input.description);
+        }
+      }
+
+      if (Array.isArray(type.outputs) && type.outputs.length > 0) {
+        this._append(element, 'h2', 'Outputs' + (type.outputs_range ? ' (' + type.outputs_range + ')' : ''));
+        const outputs = this._append(element, 'dl');
+        for (const output of type.outputs) {
+          this._append(outputs, 'dt', output.name + (output.type ? ': <tt>' + output.type + '</tt>' : '') + (output.option ? ' (' + output.option + ')' : ''));
+          this._append(outputs, 'dd', output.description);
+        }
+      }
+
+      if (Array.isArray(type.type_constraints) && type.type_constraints.length > 0) {
+        this._append(element, 'h2', 'Type Constraints');
+        const typeConstraints = this._append(element, 'dl');
+        for (const typeConstraint of type.type_constraints) {
+          this._append(typeConstraints, 'dt', typeConstraint.type_param_str + ': ' + typeConstraint.allowed_type_strs.map((item) => '<tt>' + item + '</tt>').join(', '));
+          this._append(typeConstraints, 'dd', typeConstraint.description);
+        }
+      }
+
+      if (Array.isArray(type.examples) && type.examples.length > 0) {
+        this._append(element, 'h2', 'Examples');
+        for (const example of type.examples) {
+          this._append(element, 'h3', example.summary);
+          this._append(element, 'pre', example.code);
+        }
+      }
+
+      if (Array.isArray(type.references) && type.references.length > 0) {
+        this._append(element, 'h2', 'References');
+        const references = this._append(element, 'ul');
+        for (const reference of type.references) {
+          this._append(references, 'li', reference.description);
+        }
+      }
+
+      if (type.domain && type.version && type.support_level) {
+        this._append(element, 'h2', 'Support');
+        this._append(element, 'dl', 'In domain <tt>' + type.domain + '</tt> since version <tt>' + type.version + '</tt> at support level <tt>' + type.support_level + '</tt>.');
+      }
+
+      if (!this._host.type !== 'Electron') {
+        element.addEventListener('click', (e) => {
+          if (e.target && e.target.href) {
+            const link = e.target.href;
+            if (link.startsWith('http://') || link.startsWith('https://')) {
+              e.preventDefault();
+              this._raise('navigate', { link: link });
+            }
+          }
+        });
+      }
+
+      this._elements = [ element ];
+
+      const separator = this._host.document.createElement('div');
+      separator.className = 'sidebar-view-separator';
+      this._elements.push(separator);
+    }
+    return this._elements;
+  }
+
+  on(event, callback) {
+    this._events = this._events || {};
+    this._events[event] = this._events[event] || [];
+    this._events[event].push(callback);
+  }
+
+  _raise(event, data) {
+    if (this._events && this._events[event]) {
+      for (const callback of this._events[event]) {
+        callback(this, data);
+      }
+    }
+  }
+
+  _append(parent, type, content) {
+    const element = this._host.document.createElement(type);
+    if (content) {
+      element.innerHTML = content;
+    }
+    parent.appendChild(element);
+    return element;
+  }
+
+  static formatDocumentation(source) {
+    if (source) {
+      const generator = new markdown.Generator();
+      const target = {};
+      if (source.name !== undefined) {
+        target.name = source.name;
+      }
+      if (source.module !== undefined) {
+        target.module = source.module;
+      }
+      if (source.category !== undefined) {
+        target.category = source.category;
+      }
+      if (source.summary !== undefined) {
+        target.summary = generator.html(source.summary);
+      }
+      if (source.description !== undefined) {
+        target.description = generator.html(source.description);
+      }
+      if (Array.isArray(source.attributes)) {
+        target.attributes = source.attributes.map((source) => {
+          const target = {};
+          target.name = source.name;
+          if (source.type !== undefined) {
+            target.type = source.type;
+          }
+          if (source.option !== undefined) {
+            target.option = source.option;
+          }
+          if (source.optional !== undefined) {
+            target.optional = source.optional;
+          }
+          if (source.required !== undefined) {
+            target.required = source.required;
+          }
+          if (source.minimum !== undefined) {
+            target.minimum = source.minimum;
+          }
+          if (source.src !== undefined) {
+            target.src = source.src;
+          }
+          if (source.src_type !== undefined) {
+            target.src_type = source.src_type;
+          }
+          if (source.description !== undefined) {
+            target.description = generator.html(source.description);
+          }
+          if (source.default !== undefined) {
+            target.default = source.default;
+          }
+          if (source.visible !== undefined) {
+            target.visible = source.visible;
+          }
+          return target;
+        });
+      }
+      if (Array.isArray(source.inputs)) {
+        target.inputs = source.inputs.map((source) => {
+          const target = {};
+          target.name = source.name;
+          if (source.type !== undefined) {
+            target.type = source.type;
+          }
+          if (source.description !== undefined) {
+            target.description = generator.html(source.description);
+          }
+          if (source.default !== undefined) {
+            target.default = source.default;
+          }
+          if (source.src !== undefined) {
+            target.src = source.src;
+          }
+          if (source.list !== undefined) {
+            target.list = source.list;
+          }
+          if (source.isRef !== undefined) {
+            target.isRef = source.isRef;
+          }
+          if (source.typeAttr !== undefined) {
+            target.typeAttr = source.typeAttr;
+          }
+          if (source.numberAttr !== undefined) {
+            target.numberAttr = source.numberAttr;
+          }
+          if (source.typeListAttr !== undefined) {
+            target.typeListAttr = source.typeListAttr;
+          }
+          if (source.option !== undefined) {
+            target.option = source.option;
+          }
+          if (source.optional !== undefined) {
+            target.optional = source.optional;
+          }
+          if (source.visible !== undefined) {
+            target.visible = source.visible;
+          }
+          return target;
+        });
+      }
+      if (Array.isArray(source.outputs)) {
+        target.outputs = source.outputs.map((source) => {
+          const target = {};
+          target.name = source.name;
+          if (source.type) {
+            target.type = source.type;
+          }
+          if (source.description !== undefined) {
+            target.description = generator.html(source.description);
+          }
+          if (source.list !== undefined) {
+            target.list = source.list;
+          }
+          if (source.typeAttr !== undefined) {
+            target.typeAttr = source.typeAttr;
+          }
+          if (source.typeListAttr !== undefined) {
+            target.typeListAttr = source.typeAttr;
+          }
+          if (source.numberAttr !== undefined) {
+            target.numberAttr = source.numberAttr;
+          }
+          if (source.isRef !== undefined) {
+            target.isRef = source.isRef;
+          }
+          if (source.option !== undefined) {
+            target.option = source.option;
+          }
+          return target;
+        });
+      }
+      if (Array.isArray(source.references)) {
+        target.references = source.references.map((source) => {
+          if (source) {
+            target.description = generator.html(source.description);
+          }
+          return target;
+        });
+      }
+      if (source.version !== undefined) {
+        target.version = source.version;
+      }
+      if (source.operator !== undefined) {
+        target.operator = source.operator;
+      }
+      if (source.identifier !== undefined) {
+        target.identifier = source.identifier;
+      }
+      if (source.package !== undefined) {
+        target.package = source.package;
+      }
+      if (source.support_level !== undefined) {
+        target.support_level = source.support_level;
+      }
+      if (source.min_input !== undefined) {
+        target.min_input = source.min_input;
+      }
+      if (source.max_input !== undefined) {
+        target.max_input = source.max_input;
+      }
+      if (source.min_output !== undefined) {
+        target.min_output = source.min_output;
+      }
+      if (source.max_input !== undefined) {
+        target.max_output = source.max_output;
+      }
+      if (source.inputs_range !== undefined) {
+        target.inputs_range = source.inputs_range;
+      }
+      if (source.outputs_range !== undefined) {
+        target.outputs_range = source.outputs_range;
+      }
+      if (source.examples !== undefined) {
+        target.examples = source.examples;
+      }
+      if (source.constants !== undefined) {
+        target.constants = source.constants;
+      }
+      if (source.type_constraints !== undefined) {
+        target.type_constraints = source.type_constraints;
+      }
+      return target;
+    }
+    return '';
+  }
+};
+
+sidebar.FindSidebar = class {
+
+  constructor(host, element, graph) {
+    this._host = host;
+    this._graphElement = element;
+    this._graph = graph;
+    this._contentElement = this._host.document.createElement('div');
+    this._contentElement.setAttribute('class', 'sidebar-view-find');
+    this._searchElement = this._host.document.createElement('input');
+    this._searchElement.setAttribute('id', 'search');
+    this._searchElement.setAttribute('type', 'text');
+    this._searchElement.setAttribute('spellcheck', 'false');
+    this._searchElement.setAttribute('placeholder', 'Search...');
+    this._searchElement.setAttribute('style', 'width: 100%');
+    this._searchElement.addEventListener('input', (e) => {
+      this.update(e.target.value);
+      this._raise('search-text-changed', e.target.value);
+    });
+    this._resultElement = this._host.document.createElement('ol');
+    this._resultElement.addEventListener('click', (e) => {
+      this.select(e);
+    });
+    this._contentElement.appendChild(this._searchElement);
+    this._contentElement.appendChild(this._resultElement);
+  }
+
+  on(event, callback) {
+    this._events = this._events || {};
+    this._events[event] = this._events[event] || [];
+    this._events[event].push(callback);
+  }
+
+  _raise(event, data) {
+    if (this._events && this._events[event]) {
+      for (const callback of this._events[event]) {
+        callback(this, data);
+      }
+    }
+  }
+
+  select(e) {
+    const selection = [];
+    const id = e.target.id;
+
+    const nodesElement = this._graphElement.getElementById('nodes');
+    let nodeElement = nodesElement.firstChild;
+    while (nodeElement) {
+      if (nodeElement.id === id) {
+        selection.push(nodeElement);
+      }
+      nodeElement = nodeElement.nextSibling;
+    }
+
+    const edgePathsElement = this._graphElement.getElementById('edge-paths');
+    let edgePathElement = edgePathsElement.firstChild;
+    while (edgePathElement) {
+      if (edgePathElement.id === id) {
+        selection.push(edgePathElement);
+      }
+      edgePathElement = edgePathElement.nextSibling;
+    }
+
+    let initializerElement = this._graphElement.getElementById(id);
+    if (initializerElement) {
+      while (initializerElement.parentElement) {
+        initializerElement = initializerElement.parentElement;
+        if (initializerElement.id && initializerElement.id.startsWith('node-')) {
+          selection.push(initializerElement);
+          break;
+        }
+      }
+    }
+
+    if (selection.length > 0) {
+      this._raise('select', selection);
+    }
+  }
+
+  focus(searchText) {
+    this._searchElement.focus();
+    this._searchElement.value = '';
+    this._searchElement.value = searchText;
+    this.update(searchText);
+  }
+
+  update(searchText) {
+    while (this._resultElement.lastChild) {
+      this._resultElement.removeChild(this._resultElement.lastChild);
+    }
+
+    let terms = null;
+    let callback = null;
+    const unquote = searchText.match(new RegExp(/^'(.*)'|"(.*)"$/));
+    if (unquote) {
+      const term = unquote[1] || unquote[2];
+      terms = [ term ];
+      callback = (name) => {
+        return term === name;
+      };
+    }
+    else {
+      terms = searchText.trim().toLowerCase().split(' ').map((term) => term.trim()).filter((term) => term.length > 0);
+      callback = (name) => {
+        return terms.every((term) => name.toLowerCase().indexOf(term) !== -1);
+      };
+    }
+
+    const nodes = new Set();
+    const edges = new Set();
+
+    for (const node of this._graph.nodes.values()) {
+      const label = node.label;
+      const initializers = [];
+      if (label.class === 'graph-node' || label.class === 'graph-input') {
+        for (const input of label.inputs) {
+          for (const argument of input.arguments) {
+            if (argument.name && !edges.has(argument.name)) {
+              const match = (argument, term) => {
+                if (argument.name && argument.name.toLowerCase().indexOf(term) !== -1) {
+                  return true;
+                }
+                if (argument.type) {
+                  if (argument.type.dataType && term === argument.type.dataType.toLowerCase()) {
+                    return true;
+                  }
+                  if (argument.type.shape) {
+                    if (term === argument.type.shape.toString().toLowerCase()) {
+                      return true;
+                    }
+                    if (argument.type.shape && Array.isArray(argument.type.shape.dimensions)) {
+                      const dimensions = argument.type.shape.dimensions.map((dimension) => dimension ? dimension.toString().toLowerCase() : '');
+                      if (term === dimensions.join(',')) {
+                        return true;
+                      }
+                      if (dimensions.some((dimension) => term === dimension)) {
+                        return true;
+                      }
+                    }
+                  }
+                }
+                return false;
+              };
+              if (terms.every((term) => match(argument, term))) {
+                if (!argument.initializer) {
+                  const inputItem = this._host.document.createElement('li');
+                  inputItem.innerText = '\u2192 ' + argument.name.split('\n').shift(); // custom argument id
+                  inputItem.id = 'edge-' + argument.name;
+                  this._resultElement.appendChild(inputItem);
+                  edges.add(argument.name);
+                }
+                else {
+                  initializers.push(argument);
+                }
+              }
+            }
+          }
+        }
+      }
+      if (label.class === 'graph-node') {
+        const name = label.value.name;
+        const type = label.value.type.name;
+        if (!nodes.has(label.id) &&
+          ((name && callback(name) || (type && callback(type))))) {
+          const nameItem = this._host.document.createElement('li');
+          nameItem.innerText = '\u25A2 ' + (name || '[' + type + ']');
+          nameItem.id = label.id;
+          this._resultElement.appendChild(nameItem);
+          nodes.add(label.id);
+        }
+      }
+      for (const argument of initializers) {
+        if (argument.name) {
+          const initializeItem = this._host.document.createElement('li');
+          initializeItem.innerText = '\u25A0 ' + argument.name.split('\n').shift(); // custom argument id
+          initializeItem.id = 'initializer-' + argument.name;
+          this._resultElement.appendChild(initializeItem);
+        }
+      }
+    }
+
+    for (const node of this._graph.nodes.values()) {
+      const label = node.label;
+      if (label.class === 'graph-node' || label.class === 'graph-output') {
+        for (const output of label.outputs) {
+          for (const argument of output.arguments) {
+            if (argument.name && !edges.has(argument.name) && terms.every((term) => argument.name.toLowerCase().indexOf(term) !== -1)) {
+              const outputItem = this._host.document.createElement('li');
+              outputItem.innerText = '\u2192 ' + argument.name.split('\n').shift(); // custom argument id
+              outputItem.id = 'edge-' + argument.name;
+              this._resultElement.appendChild(outputItem);
+              edges.add(argument.name);
+            }
+          }
+        }
+      }
+    }
+
+    this._resultElement.style.display = this._resultElement.childNodes.length !== 0 ? 'block' : 'none';
+  }
+
+  get content() {
+    return this._contentElement;
+  }
+};
+
+sidebar.Formatter = class {
+
+  constructor(value, type, quote) {
+    this._value = value;
+    this._type = type;
+    this._quote = quote;
+    this._values = new Set();
+  }
+
+  toString() {
+    return this._format(this._value, this._type, this._quote);
+  }
+
+  _format(value, type, quote) {
+
+    if (typeof value === 'function') {
+      return value();
+    }
+    if (value && (value instanceof base.Int64 || value instanceof base.Uint64)) {
+      return value.toString();
+    }
+    if (Number.isNaN(value)) {
+      return 'NaN';
+    }
+    switch (type) {
+      case 'shape':
+        return value ? value.toString() : '(null)';
+      case 'shape[]':
+        if (value && !Array.isArray(value)) {
+          throw new Error("Invalid shape '" + JSON.stringify(value) + "'.");
+        }
+        return value ? value.map((item) => item.toString()).join(', ') : '(null)';
+      case 'graph':
+        return value ? value.name : '(null)';
+      case 'graph[]':
+        return value ? value.map((graph) => graph.name).join(', ') : '(null)';
+      case 'tensor':
+        if (value && value.type && value.type.shape && value.type.shape.dimensions && value.type.shape.dimensions.length === 0) {
+          return value.toString();
+        }
+        return '[...]';
+      case 'function':
+        return value.type.name;
+      case 'function[]':
+        return value ? value.map((item) => item.type.name).join(', ') : '(null)';
+      default:
+        break;
+    }
+    if (typeof value === 'string' && (!type || type !== 'string')) {
+      return quote ? '"' + value + '"' : value;
+    }
+    if (Array.isArray(value)) {
+      if (value.length === 0) {
+        return quote ? '[]' : '';
+      }
+      let ellipsis = false;
+      if (value.length > 1000) {
+        value = value.slice(0, 1000);
+        ellipsis = true;
+      }
+      const itemType = (type && type.endsWith('[]')) ? type.substring(0, type.length - 2) : null;
+      const array = value.map((item) => {
+        if (item && (item instanceof base.Int64 || item instanceof base.Uint64)) {
+          return item.toString();
+        }
+        if (Number.isNaN(item)) {
+          return 'NaN';
+        }
+        const quote = !itemType || itemType === 'string';
+        return this._format(item, itemType, quote);
+      });
+      if (ellipsis) {
+        array.push('\u2026');
+      }
+      return quote ? [ '[', array.join(', '), ']' ].join(' ') : array.join(', ');
+    }
+    if (value === null) {
+      return quote ? 'null' : '';
+    }
+    if (value === undefined) {
+      return 'undefined';
+    }
+    if (value !== Object(value)) {
+      return value.toString();
+    }
+    if (this._values.has(value)) {
+      return '\u2026';
+    }
+    this._values.add(value);
+    const list = [];
+    const entries = Object.entries(value).filter((entry) => !entry[0].startsWith('__') && !entry[0].endsWith('__'));
+    if (entries.length === 1) {
+      list.push(this._format(entries[0][1], null, true));
+    }
+    else {
+      for (const entry of entries) {
+        list.push(entry[0] + ': ' + this._format(entry[1], null, true));
+      }
+    }
+    let objectType = value.__type__;
+    if (!objectType && value.constructor.name && value.constructor.name !== 'Object') {
+      objectType = value.constructor.name;
+    }
+    if (objectType) {
+      return objectType + (list.length === 0 ? '()' : [ '(', list.join(', '), ')' ].join(''));
+    }
+    switch (list.length) {
+      case 0:
+        return quote ? '()' : '';
+      case 1:
+        return list[0];
+      default:
+        return quote ? [ '(', list.join(', '), ')' ].join(' ') : list.join(', ');
+    }
+  }
+};
+
+const markdown = {};
+
+markdown.Generator = class {
+
+  constructor() {
+    this._newlineRegExp = /^\n+/;
+    this._codeRegExp = /^( {4}[^\n]+\n*)+/;
+    this._fencesRegExp = /^ {0,3}(`{3,}(?=[^`\n]*\n)|~{3,})([^\n]*)\n(?:|([\s\S]*?)\n)(?: {0,3}\1[~`]* *(?:\n+|$)|$)/;
+    this._hrRegExp = /^ {0,3}((?:- *){3,}|(?:_ *){3,}|(?:\* *){3,})(?:\n+|$)/;
+    this._headingRegExp = /^ {0,3}(#{1,6}) +([^\n]*?)(?: +#+)? *(?:\n+|$)/;
+    this._blockquoteRegExp = /^( {0,3}> ?(([^\n]+(?:\n(?! {0,3}((?:- *){3,}|(?:_ *){3,}|(?:\* *){3,})(?:\n+|$)| {0,3}#{1,6} | {0,3}>| {0,3}(?:`{3,}(?=[^`\n]*\n)|~{3,})[^\n]*\n| {0,3}(?:[*+-]|1[.)]) |<\/?(?:address|article|aside|base|basefont|blockquote|body|caption|center|col|colgroup|dd|details|dialog|dir|div|dl|dt|fieldset|figcaption|figure|footer|form|frame|frameset|h[1-6]|head|header|hr|html|iframe|legend|li|link|main|menu|menuitem|meta|nav|noframes|ol|optgroup|option|p|param|section|source|summary|table|tbody|td|tfoot|th|thead|title|tr|track|ul)(?: +|\n|\/?>)|<(?:script|pre|style|!--))[^\n]+)*)|[^\n]*)(?:\n|$))+/;
+    this._listRegExp = /^( {0,3})((?:[*+-]|\d{1,9}[.)])) [\s\S]+?(?:\n+(?=\1?(?:(?:- *){3,}|(?:_ *){3,}|(?:\* *){3,})(?:\n+|$))|\n+(?= {0,3}\[((?!\s*\])(?:\\[[\]]|[^[\]])+)\]: *\n? *<?([^\s>]+)>?(?:(?: +\n? *| *\n *)((?:"(?:\\"?|[^"\\])*"|'[^'\n]*(?:\n[^'\n]+)*\n?'|\([^()]*\))))? *(?:\n+|$))|\n{2,}(?! )(?!\1(?:[*+-]|\d{1,9}[.)]) )\n*|\s*$)/;
+    this._htmlRegExp = /^ {0,3}(?:<(script|pre|style)[\s>][\s\S]*?(?:<\/\1>[^\n]*\n+|$)|<!--(?!-?>)[\s\S]*?(?:-->|$)[^\n]*(\n+|$)|<\?[\s\S]*?(?:\?>\n*|$)|<![A-Z][\s\S]*?(?:>\n*|$)|<!\[CDATA\[[\s\S]*?(?:\]\]>\n*|$)|<\/?(address|article|aside|base|basefont|blockquote|body|caption|center|col|colgroup|dd|details|dialog|dir|div|dl|dt|fieldset|figcaption|figure|footer|form|frame|frameset|h[1-6]|head|header|hr|html|iframe|legend|li|link|main|menu|menuitem|meta|nav|noframes|ol|optgroup|option|p|param|section|source|summary|table|tbody|td|tfoot|th|thead|title|tr|track|ul)(?: +|\n|\/?>)[\s\S]*?(?:\n{2,}|$)|<(?!script|pre|style)([a-z][\w-]*)(?: +[a-zA-Z:_][\w.:-]*(?: *= *"[^"\n]*"| *= *'[^'\n]*'| *= *[^\s"'=<>`]+)?)*? *\/?>(?=[ \t]*(?:\n|$))[\s\S]*?(?:\n{2,}|$)|<\/(?!script|pre|style)[a-z][\w-]*\s*>(?=[ \t]*(?:\n|$))[\s\S]*?(?:\n{2,}|$))/i;
+    this._defRegExp = /^ {0,3}\[((?!\s*\])(?:\\[[\]]|[^[\]])+)\]: *\n? *<?([^\s>]+)>?(?:(?: +\n? *| *\n *)((?:"(?:\\"?|[^"\\])*"|'[^'\n]*(?:\n[^'\n]+)*\n?'|\([^()]*\))))? *(?:\n+|$)/;
+    this._nptableRegExp = /^ *([^|\n ].*\|.*)\n {0,3}([-:]+ *\|[-| :]*)(?:\n((?:(?!\n| {0,3}((?:- *){3,}|(?:_ *){3,}|(?:\* *){3,})(?:\n+|$)| {0,3}#{1,6} | {0,3}>| {4}[^\n]| {0,3}(?:`{3,}(?=[^`\n]*\n)|~{3,})[^\n]*\n| {0,3}(?:[*+-]|1[.)]) |<\/?(?:address|article|aside|base|basefont|blockquote|body|caption|center|col|colgroup|dd|details|dialog|dir|div|dl|dt|fieldset|figcaption|figure|footer|form|frame|frameset|h[1-6]|head|header|hr|html|iframe|legend|li|link|main|menu|menuitem|meta|nav|noframes|ol|optgroup|option|p|param|section|source|summary|table|tbody|td|tfoot|th|thead|title|tr|track|ul)(?: +|\n|\/?>)|<(?:script|pre|style|!--)).*(?:\n|$))*)\n*|$)/;
+    this._tableRegExp = /^ *\|(.+)\n {0,3}\|?( *[-:]+[-| :]*)(?:\n *((?:(?!\n| {0,3}((?:- *){3,}|(?:_ *){3,}|(?:\* *){3,})(?:\n+|$)| {0,3}#{1,6} | {0,3}>| {4}[^\n]| {0,3}(?:`{3,}(?=[^`\n]*\n)|~{3,})[^\n]*\n| {0,3}(?:[*+-]|1[.)]) |<\/?(?:address|article|aside|base|basefont|blockquote|body|caption|center|col|colgroup|dd|details|dialog|dir|div|dl|dt|fieldset|figcaption|figure|footer|form|frame|frameset|h[1-6]|head|header|hr|html|iframe|legend|li|link|main|menu|menuitem|meta|nav|noframes|ol|optgroup|option|p|param|section|source|summary|table|tbody|td|tfoot|th|thead|title|tr|track|ul)(?: +|\n|\/?>)|<(?:script|pre|style|!--)).*(?:\n|$))*)\n*|$)/;
+    this._lheadingRegExp = /^([^\n]+)\n {0,3}(=+|-+) *(?:\n+|$)/;
+    this._textRegExp = /^[^\n]+/;
+    this._bulletRegExp = /(?:[*+-]|\d{1,9}[.)])/;
+    this._itemRegExp = /^( *)((?:[*+-]|\d{1,9}[.)])) ?[^\n]*(?:\n(?!\1(?:[*+-]|\d{1,9}[.)]) ?)[^\n]*)*/gm;
+    this._paragraphRegExp = /^([^\n]+(?:\n(?! {0,3}((?:- *){3,}|(?:_ *){3,}|(?:\* *){3,})(?:\n+|$)| {0,3}#{1,6} | {0,3}>| {0,3}(?:`{3,}(?=[^`\n]*\n)|~{3,})[^\n]*\n| {0,3}(?:[*+-]|1[.)]) |<\/?(?:address|article|aside|base|basefont|blockquote|body|caption|center|col|colgroup|dd|details|dialog|dir|div|dl|dt|fieldset|figcaption|figure|footer|form|frame|frameset|h[1-6]|head|header|hr|html|iframe|legend|li|link|main|menu|menuitem|meta|nav|noframes|ol|optgroup|option|p|param|section|source|summary|table|tbody|td|tfoot|th|thead|title|tr|track|ul)(?: +|\n|\/?>)|<(?:script|pre|style|!--))[^\n]+)*)/;
+    this._backpedalRegExp = /(?:[^?!.,:;*_~()&]+|\([^)]*\)|&(?![a-zA-Z0-9]+;$)|[?!.,:;*_~)]+(?!$))+/;
+    this._escapeRegExp = /^\\([!"#$%&'()*+,\-./:;<=>?@[\]\\^_`{|}~~|])/;
+    this._escapesRegExp = /\\([!"#$%&'()*+,\-./:;<=>?@[\]\\^_`{|}~])/g;
+    /* eslint-disable no-control-regex */
+    this._autolinkRegExp = /^<([a-zA-Z][a-zA-Z0-9+.-]{1,31}:[^\s\x00-\x1f<>]*|[a-zA-Z0-9.!#$%&'*+/=?_`{|}~-]+(@)[a-zA-Z0-9](?:[a-zA-Z0-9-]{0,61}[a-zA-Z0-9])?(?:\.[a-zA-Z0-9](?:[a-zA-Z0-9-]{0,61}[a-zA-Z0-9])?)+(?![-_]))>/;
+    this._linkRegExp = /^!?\[((?:\[(?:\\.|[^[\]\\])*\]|\\.|`[^`]*`|[^[\]\\`])*?)\]\(\s*(<(?:\\[<>]?|[^\s<>\\])*>|[^\s\x00-\x1f]*)(?:\s+("(?:\\"?|[^"\\])*"|'(?:\\'?|[^'\\])*'|\((?:\\\)?|[^)\\])*\)))?\s*\)/;
+    /* eslint-enable no-control-regex */
+    this._urlRegExp = /^((?:ftp|https?):\/\/|www\.)(?:[a-zA-Z0-9-]+\.?)+[^\s<]*|^[A-Za-z0-9._+-]+(@)[a-zA-Z0-9-_]+(?:\.[a-zA-Z0-9-_]*[a-zA-Z0-9])+(?![-_])/i;
+    this._tagRegExp = /^<!--(?!-?>)[\s\S]*?-->|^<\/[a-zA-Z][\w:-]*\s*>|^<[a-zA-Z][\w-]*(?:\s+[a-zA-Z:_][\w.:-]*(?:\s*=\s*"[^"]*"|\s*=\s*'[^']*'|\s*=\s*[^\s"'=<>`]+)?)*?\s*\/?>|^<\?[\s\S]*?\?>|^<![a-zA-Z]+\s[\s\S]*?>|^<!\[CDATA\[[\s\S]*?\]\]>/;
+    this._reflinkRegExp = /^!?\[((?:\[(?:\\.|[^[\]\\])*\]|\\.|`[^`]*`|[^[\]\\`])*?)\]\[(?!\s*\])((?:\\[[\]]?|[^[\]\\])+)\]/;
+    this._nolinkRegExp = /^!?\[(?!\s*\])((?:\[[^[\]]*\]|\\[[\]]|[^[\]])*)\](?:\[\])?/;
+    this._reflinkSearchRegExp = /!?\[((?:\[(?:\\.|[^[\]\\])*\]|\\.|`[^`]*`|[^[\]\\`])*?)\]\[(?!\s*\])((?:\\[[\]]?|[^[\]\\])+)\]|!?\[(?!\s*\])((?:\[[^[\]]*\]|\\[[\]]|[^[\]])*)\](?:\[\])?(?!\()/g;
+    this._strongStartRegExp = /^(?:(\*\*(?=[*!"#$%&'()+\-.,/:;<=>?@[\]`{|}~]))|\*\*)(?![\s])|__/;
+    this._strongMiddleRegExp = /^\*\*(?:(?:(?!__[^_]*?__|\*\*\[^\*\]*?\*\*)(?:[^*]|\\\*)|__[^_]*?__|\*\*\[^\*\]*?\*\*)|\*(?:(?!__[^_]*?__|\*\*\[^\*\]*?\*\*)(?:[^*]|\\\*)|__[^_]*?__|\*\*\[^\*\]*?\*\*)*?\*)+?\*\*$|^__(?![\s])((?:(?:(?!__[^_]*?__|\*\*\[^\*\]*?\*\*)(?:[^_]|\\_)|__[^_]*?__|\*\*\[^\*\]*?\*\*)|_(?:(?!__[^_]*?__|\*\*\[^\*\]*?\*\*)(?:[^_]|\\_)|__[^_]*?__|\*\*\[^\*\]*?\*\*)*?_)+?)__$/;
+    this._strongEndAstRegExp = /[^!"#$%&'()+\-.,/:;<=>?@[\]`{|}~\s]\*\*(?!\*)|[!"#$%&'()+\-.,/:;<=>?@[\]`{|}~]\*\*(?!\*)(?:(?=[!"#$%&'()+\-.,/:;<=>?@[\]`{|}~_\s]|$))/g;
+    this._strongEndUndRegExp = /[^\s]__(?!_)(?:(?=[!"#$%&'()+\-.,/:;<=>?@[\]`{|}~*\s])|$)/g;
+    this._emStartRegExp = /^(?:(\*(?=[!"#$%&'()+\-.,/:;<=>?@[\]`{|}~]))|\*)(?![*\s])|_/;
+    this._emMiddleRegExp = /^\*(?:(?:(?!__[^_]*?__|\*\*\[^\*\]*?\*\*)(?:[^*]|\\\*)|__[^_]*?__|\*\*\[^\*\]*?\*\*)|\*(?:(?!__[^_]*?__|\*\*\[^\*\]*?\*\*)(?:[^*]|\\\*)|__[^_]*?__|\*\*\[^\*\]*?\*\*)*?\*)+?\*$|^_(?![_\s])(?:(?:(?!__[^_]*?__|\*\*\[^\*\]*?\*\*)(?:[^_]|\\_)|__[^_]*?__|\*\*\[^\*\]*?\*\*)|_(?:(?!__[^_]*?__|\*\*\[^\*\]*?\*\*)(?:[^_]|\\_)|__[^_]*?__|\*\*\[^\*\]*?\*\*)*?_)+?_$/;
+    this._emEndAstRegExp = /[^!"#$%&'()+\-.,/:;<=>?@[\]`{|}~\s]\*(?!\*)|[!"#$%&'()+\-.,/:;<=>?@[\]`{|}~]\*(?!\*)(?:(?=[!"#$%&'()+\-.,/:;<=>?@[\]`{|}~_\s]|$))/g;
+    this._emEndUndRegExp = /[^\s]_(?!_)(?:(?=[!"#$%&'()+\-.,/:;<=>?@[\]`{|}~*\s])|$)/g,
+    this._codespanRegExp = /^(`+)([^`]|[^`][\s\S]*?[^`])\1(?!`)/;
+    this._brRegExp = /^( {2,}|\\)\n(?!\s*$)/;
+    this._delRegExp = /^~+(?=\S)([\s\S]*?\S)~+/;
+    this._textspanRegExp = /^(`+|[^`])(?:(?= {2,}\n)|[\s\S]*?(?:(?=[\\<![`*~]|\b_|https?:\/\/|ftp:\/\/|www\.|$)|[^ ](?= {2,}\n)|[^a-zA-Z0-9.!#$%&'*+/=?_`{|}~-](?=[a-zA-Z0-9.!#$%&'*+/=?_`{|}~-]+@))|(?=[a-zA-Z0-9.!#$%&'*+/=?_`{|}~-]+@))/;
+    this._punctuationRegExp = /^([\s*!"#$%&'()+\-.,/:;<=>?@[\]`{|}~])/;
+    this._blockSkipRegExp = /\[[^\]]*?\]\([^)]*?\)|`[^`]*?`|<[^>]*?>/g;
+    this._escapeTestRegExp = /[&<>"']/;
+    this._escapeReplaceRegExp = /[&<>"']/g;
+    this._escapeTestNoEncodeRegExp = /[<>"']|&(?!#?\w+;)/;
+    this._escapeReplaceNoEncodeRegExp = /[<>"']|&(?!#?\w+;)/g;
+    this._escapeReplacementsMap = { '&': '&amp;', '<': '&lt;', '>': '&gt;', '"': '&quot;', "'": '&#39;' };
+  }
+
+  html(source) {
+    const tokens = [];
+    const links = new Map();
+    this._tokenize(source.replace(/\r\n|\r/g, '\n').replace(/\t/g, '  '), tokens, links, true);
+    this._tokenizeBlock(tokens, links);
+    const slugs = new Map();
+    const result = this._render(tokens, slugs, true);
+    return result;
+  }
+
+  _tokenize(source, tokens, links, top) {
+    source = source.replace(/^ +$/gm, '');
+    while (source) {
+      let match = this._newlineRegExp.exec(source);
+      if (match) {
+        source = source.substring(match[0].length);
+        if (match[0].length > 1) {
+          tokens.push({ type: 'space' });
+        }
+        continue;
+      }
+      match = this._codeRegExp.exec(source);
+      if (match) {
+        source = source.substring(match[0].length);
+        const lastToken = tokens[tokens.length - 1];
+        if (lastToken && lastToken.type === 'paragraph') {
+          lastToken.text += '\n' + match[0].trimRight();
         }
         else {
-            this._hide();
-        }
-    }
-
-    _hide() {
-        const sidebar = this._getElementById('sidebar');
-        if (sidebar) {
-            sidebar.style.width = '0px';
-        }
-        const container = this._getElementById('graph');
-        if (container) {
-            container.style.width = '100%';
-            container.focus();
-        }
-    }
-
-    _deactivate() {
-        const sidebar = this._getElementById('sidebar');
-        if (sidebar) {
-            const closeButton = this._getElementById('sidebar-closebutton');
-            if (closeButton) {
-                closeButton.removeEventListener('click', this._closeSidebarHandler);
-                closeButton.style.color = '#f8f8f8';
+          const text = match[0].replace(/^ {4}/gm, '').replace(/\n*$/, '');
+          tokens.push({ type: 'code', text: text });
+        }
+        continue;
+      }
+      match = this._fencesRegExp.exec(source);
+      if (match) {
+        source = source.substring(match[0].length);
+        const language = match[2] ? match[2].trim() : match[2];
+        let content = match[3] || '';
+        const matchIndent = match[0].match(/^(\s+)(?:```)/);
+        if (matchIndent !== null) {
+          const indent = matchIndent[1];
+          content = content.split('\n').map(node => {
+            const match = node.match(/^\s+/);
+            return (match !== null && match[0].length >= indent.length) ? node.slice(indent.length) : node;
+          }).join('\n');
+        }
+        tokens.push({ type: 'code', language: language, text: content });
+        continue;
+      }
+      match = this._headingRegExp.exec(source);
+      if (match) {
+        source = source.substring(match[0].length);
+        tokens.push({ type: 'heading', depth: match[1].length, text: match[2] });
+        continue;
+      }
+      match = this._nptableRegExp.exec(source);
+      if (match) {
+        const header = this._splitCells(match[1].replace(/^ *| *\| *$/g, ''));
+        const align = match[2].replace(/^ *|\| *$/g, '').split(/ *\| */);
+        if (header.length === align.length) {
+          const cells = match[3] ? match[3].replace(/\n$/, '').split('\n') : [];
+          const token = { type: 'table', header: header, align: align, cells: cells, raw: match[0] };
+          for (let i = 0; i < token.align.length; i++) {
+            if (/^ *-+: *$/.test(token.align[i])) {
+              token.align[i] = 'right';
             }
-<<<<<<< HEAD
-
-            this._host.document.removeEventListener('keydown', this._closeSidebarKeyDownHandler);
-        }
-    }
-
-    _activate(item) {
-        const sidebar = this._getElementById('sidebar');
-        if (sidebar) {
-            sidebar.innerHTML = '';
-
-            const title = this._host.document.createElement('h1');
-            title.classList.add('sidebar-title');
-            title.innerHTML = item.title ? item.title.toUpperCase() : '';
-            sidebar.appendChild(title);
-
-            const closeButton = this._host.document.createElement('a');
-            closeButton.classList.add('sidebar-closebutton');
-            closeButton.setAttribute('id', 'sidebar-closebutton');
-            closeButton.setAttribute('href', 'javascript:void(0)');
-            closeButton.innerHTML = '&times;';
-            closeButton.addEventListener('click', this._closeSidebarHandler);
-            sidebar.appendChild(closeButton);
-
-            const content = this._host.document.createElement('div');
-            content.classList.add('sidebar-content');
-            content.setAttribute('id', 'sidebar-content');
-            sidebar.appendChild(content);
-
-            if (typeof item.content === 'string') {
-                content.innerHTML = item.content;
+            else if (/^ *:-+: *$/.test(token.align[i])) {
+              token.align[i] = 'center';
             }
-            else if (item.content instanceof Array) {
-                for (const element of item.content) {
-                    content.appendChild(element);
-                }
+            else if (/^ *:-+ *$/.test(token.align[i])) {
+              token.align[i] = 'left';
             }
             else {
-                content.appendChild(item.content);
+              token.align[i] = null;
             }
-            sidebar.style.width = 'min(calc(100% * 0.6), 500px)';
-            this._host.document.addEventListener('keydown', this._closeSidebarKeyDownHandler);
-        }
-        const container = this._getElementById('graph');
-        if (container) {
-            container.style.width = 'max(40vw, calc(100vw - 500px))';
-        }
-    }
-};
-
-sidebar.NodeSidebar = class {
-
-    constructor(host, node) {
-        this._host = host;
-        this._node = node;
-        this._elements = [];
-        this._attributes = [];
-        this._inputs = [];
-        this._outputs = [];
-        this._isCustom = node._isCustom;
-
-        if (node.type) {
-            let showDocumentation = null;
-            const type = node.type;
-
-            if (type && (type.description || type.inputs || type.outputs || type.attributes)) {
-                showDocumentation = {};
-                showDocumentation.text = type.nodes ? '\u0192': '?';
-                showDocumentation.callback = () => {
-                    this._raise('show-documentation', null);
-                };
+          }
+          token.cells = token.cells.map((cell) => this._splitCells(cell, token.header.length));
+          source = source.substring(token.raw.length);
+          tokens.push(token);
+          continue;
+        }
+      }
+      match = this._hrRegExp.exec(source);
+      if (match) {
+        source = source.substring(match[0].length);
+        tokens.push({ type: 'hr' });
+        continue;
+      }
+      match = this._blockquoteRegExp.exec(source);
+      if (match) {
+        source = source.substring(match[0].length);
+        const text = match[0].replace(/^ *> ?/gm, '');
+        tokens.push({ type: 'blockquote', text: text, tokens: this._tokenize(text, [], links, top) });
+        continue;
+      }
+      match = this._listRegExp.exec(source);
+      if (match) {
+        let raw = match[0];
+        const bull = match[2];
+        const ordered = bull.length > 1;
+        const parent = bull[bull.length - 1] === ')';
+        const list = { type: 'list', raw: raw, ordered: ordered, start: ordered ? +bull.slice(0, -1) : '', loose: false, items: [] };
+        const itemMatch = match[0].match(this._itemRegExp);
+        let next = false;
+        const length = itemMatch.length;
+        for (let i = 0; i < length; i++) {
+          let item = itemMatch[i];
+          raw = item;
+          let space = item.length;
+          item = item.replace(/^ *([*+-]|\d+[.)]) ?/, '');
+          if (~item.indexOf('\n ')) {
+            space -= item.length;
+            item = item.replace(new RegExp('^ {1,' + space + '}', 'gm'), '');
+          }
+          if (i !== length - 1) {
+            const bullet = this._bulletRegExp.exec(itemMatch[i + 1])[0];
+            if (ordered ? bullet.length === 1 || (!parent && bullet[bullet.length - 1] === ')') : (bullet.length > 1)) {
+              const addBack = itemMatch.slice(i + 1).join('\n');
+              list.raw = list.raw.substring(0, list.raw.length - addBack.length);
+              i = length - 1;
             }
-            this._addProperty('type', new sidebar.ValueTextView(this._host, node.type.name, showDocumentation, node, this._isCustom));
-            if (node.type.module) {
-                this._addProperty('module', new sidebar.ValueTextView(this._host, node.type.module));
+          }
+          let loose = next || /\n\n(?!\s*$)/.test(item);
+          if (i !== length - 1) {
+            next = item.charAt(item.length - 1) === '\n';
+            if (!loose) {
+              loose = next;
             }
-        }
-
-        if (node.name) {
-            this._addProperty('name', new sidebar.ValueTextView(this._host, node.name));
-        }
-
-        if (node.location) {
-            this._addProperty('location', new sidebar.ValueTextView(this._host, node.location));
-        }
-
-        if (node.description) {
-            this._addProperty('description', new sidebar.ValueTextView(this._host, node.description));
-        }
-
-        if (node.device) {
-            this._addProperty('device', new sidebar.ValueTextView(this._host, node.device));
-        }
-
-        const attributes = node.attributes;
-        if(this._isCustom){
-            const attributesElements = new sidebar.EditAttributesView(host, node, this._isCustom).render();
-            for(const attributesElement of attributesElements){
-                this._elements.push(attributesElement);
+          }
+          if (loose) {
+            list.loose = true;
+          }
+          const task = /^\[[ xX]\] /.test(item);
+          let checked = undefined;
+          if (task) {
+            checked = item[1] !== ' ';
+            item = item.replace(/^\[[ xX]\] +/, '');
+          }
+          list.items.push({ type: 'list_item', raw, task: task, checked: checked, loose: loose, text: item });
+        }
+        source = source.substring(list.raw.length);
+        for (const item of list.items) {
+          item.tokens = this._tokenize(item.text, [], links, false);
+        }
+        tokens.push(list);
+        continue;
+      }
+      match = this._htmlRegExp.exec(source);
+      if (match) {
+        source = source.substring(match[0].length);
+        tokens.push({ type: 'html', pre: (match[1] === 'pre' || match[1] === 'script' || match[1] === 'style'), text: match[0] });
+        continue;
+      }
+      if (top) {
+        match = this._defRegExp.exec(source);
+        if (match) {
+          source = source.substring(match[0].length);
+          match[3] = match[3] ? match[3].substring(1, match[3].length - 1) : match[3];
+          const tag = match[1].toLowerCase().replace(/\s+/g, ' ');
+          if (!links.has(tag)) {
+            links.set(tag, { href: match[2], title: match[3] });
+          }
+          continue;
+        }
+      }
+      match = this._tableRegExp.exec(source);
+      if (match) {
+        const header = this._splitCells(match[1].replace(/^ *| *\| *$/g, ''));
+        const align = match[2].replace(/^ *|\| *$/g, '').split(/ *\| */);
+        if (header.length === align.length) {
+          const cells = match[3] ? match[3].replace(/\n$/, '').split('\n') : [];
+          const token = { type: 'table', header: header, align: align, cells: cells, raw: match[0] };
+          for (let i = 0; i < token.align.length; i++) {
+            if (/^ *-+: *$/.test(token.align[i])) {
+              token.align[i] = 'right';
             }
-        }
-        else{
-            if (attributes && attributes.length > 0) {
-                const attributesElements = new sidebar.EditAttributesView(host, node, this._isCustom).render();
-                for(const attributesElement of attributesElements){
-                    this._elements.push(attributesElement);
-                }
+            else if (/^ *:-+: *$/.test(token.align[i])) {
+              token.align[i] = 'center';
             }
-        }
-
-        const inputs = node.inputs;
-        if (inputs && inputs.length > 0) {
-            const inputsElements = new sidebar.EditInputsView(host, inputs, this._isCustom, this._node).render();
-            for(const inputsElement of inputsElements){
-                this._elements.push(inputsElement);
-            }
-        }
-
-        const outputs = node.outputs;
-        if (outputs && outputs.length > 0) {
-            const outputsElements = new sidebar.EditOutputsView(host, outputs, this._isCustom, this._node).render();
-            for(const outputsElement of outputsElements){
-                this._elements.push(outputsElement);
-            }
-        }
-
-        const separator = this._host.document.createElement('div');
-        separator.className = 'sidebar-view-separator';
-        this._elements.push(separator);
-    }
-
-    render() {
-        return this._elements;
-    }
-
-
-    _addProperty(name, value) {
-        const item = new sidebar.NameValueView(this._host, name, value);
-        this._elements.push(item.render());
-    }
-
-    _addHeader(title) {
-        const headerElement = this._host.document.createElement('div');
-        headerElement.className = 'sidebar-view-header';
-        headerElement.innerText = title;
-        this._elements.push(headerElement);
-    }
-
-    
-
-    toggleInput(name) {
-        for (const input of this._inputs) {
-            if (name === input.name) {
-                input.toggle();
-            }
-        }
-    }
-
-    on(event, callback) {
-        this._events = this._events || {};
-        this._events[event] = this._events[event] || [];
-        this._events[event].push(callback);
-    }
-
-    _raise(event, data) {
-        if (this._events && this._events[event]) {
-            for (const callback of this._events[event]) {
-                callback(this, data);
-            }
-        }
-    }
-};
-
-sidebar.EditAttributesView = class{
-
-    constructor(host, node, isCustom) {
-        this._host = host;
-        this._node = node;
-        this._elements = [];
-        this._attributes = [];
-        this._isCustom = isCustom;
-        this._attributesBox = host.document.createElement('div');
-
-        this._editObject = {
-            name: 'custom',
-            _attribute: {},
-            _nodeIdx: parseInt(this._node.location),
-            _subgraphIdx: this._node._subgraphIdx
-        };
-
-        const sortedAttributes = node.attributes.slice();
-        sortedAttributes.sort((a, b) => {
-            const au = a.name.toUpperCase();
-            const bu = b.name.toUpperCase();
-            return (au < bu) ? -1 : (au > bu) ? 1 : 0;
-        });
-        this._addHeader('Attributes');
-        let index = 0;
-        for (const attribute of sortedAttributes) {
-            this._addAttribute(attribute.name, attribute, index);
-            index++;
-        }
-        if(isCustom === true){
-            const addAttribute = this._host.document.createElement('div');
-            addAttribute.className = 'sidebar-view-item-value-add';
-            addAttribute.innerText = '+ New Attributes';
-            addAttribute.addEventListener('click', () => {
-                this.add();
-            });
-            this._attributesBox.appendChild(addAttribute);
-            this._elements.push(this._attributesBox);
-        }
-    }
-
-    _addHeader(title) {
-        const headerElement = this._host.document.createElement('div');
-        headerElement.className = 'sidebar-view-header';
-        headerElement.innerText = title;
-        this._elements.push(headerElement);
-    }
-
-    _addAttribute(name, attribute, index) {
-        const item = new NodeAttributeView(this._host, attribute, this._isCustom, index, this._node);
-        item.on('show-graph', (sender, graph) => {
-            this._raise('show-graph', graph);
-        });
-        const view = new sidebar.NameValueView(this._host, name, item, index, 'attribute');
-        this._attributes.push(view);
-        if(this._isCustom === true){
-            this._attributesBox.appendChild(view.render());
-        }
-        else{
-            this._elements.push(view.render());
-        }
-    }
-
-    add()
-    {
-        this._editObject._attribute.name = this._node.type.name;
-        const keys = [];
-        for(const key of this._node.attributes){
-            keys.push(key.name);
-            this._editObject._attribute[key.name] = key.value;
-            this._editObject._attribute[key.name + '_type'] = key.type;
-        }
-        keys.push('attribute');
-        this._editObject._attribute['attribute'] = 'value';
-        this._editObject._attribute['attribute_type'] = 'string';
-        this._editObject._attribute.keys = keys;
-
-        vscode.postMessage({
-            command: 'edit',
-            type: 'attribute',
-            data: this._editObject,
-        });
-    }
-    
-    render() {
-        return this._elements;
-    }
-};
-
-sidebar.EditInputsView = class{
-
-    constructor(host, inputs, isCustom, node) {
-        this._host = host;
-        this._elements = [];
-        this._inputs = [];
-        this._index = 0;
-        this._isCustom = isCustom;
-        this._node = node;
-
-        this._addHeader('Inputs');
-        for (const input of inputs) {
-            this._addInput(input.name, input);
-            this._index++;
-=======
-
-            this._host.document.removeEventListener('keydown', this._closeSidebarKeyDownHandler);
-        }
-    }
-
-    _activate(item) {
-        const sidebar = this._getElementById('sidebar');
-        if (sidebar) {
-            sidebar.innerHTML = '';
-
-            const title = this._host.document.createElement('h1');
-            title.classList.add('sidebar-title');
-            title.innerHTML = item.title ? item.title.toUpperCase() : '';
-            sidebar.appendChild(title);
-
-            const closeButton = this._host.document.createElement('a');
-            closeButton.classList.add('sidebar-closebutton');
-            closeButton.setAttribute('id', 'sidebar-closebutton');
-            closeButton.setAttribute('href', 'javascript:void(0)');
-            closeButton.innerHTML = '&times;';
-            closeButton.addEventListener('click', this._closeSidebarHandler);
-            sidebar.appendChild(closeButton);
-
-            const content = this._host.document.createElement('div');
-            content.classList.add('sidebar-content');
-            content.setAttribute('id', 'sidebar-content');
-            sidebar.appendChild(content);
-
-            if (typeof item.content === 'string') {
-                content.innerHTML = item.content;
-            }
-            else if (item.content instanceof Array) {
-                for (const element of item.content) {
-                    content.appendChild(element);
-                }
+            else if (/^ *:-+ *$/.test(token.align[i])) {
+              token.align[i] = 'left';
             }
             else {
-                content.appendChild(item.content);
+              token.align[i] = null;
             }
-            sidebar.style.width = 'min(calc(100% * 0.6), 500px)';
-            this._host.document.addEventListener('keydown', this._closeSidebarKeyDownHandler);
-        }
-        const container = this._getElementById('graph');
-        if (container) {
-            container.style.width = 'max(40vw, calc(100vw - 500px))';
-        }
-    }
-};
-
-sidebar.NodeSidebar = class {
-
-    constructor(host, node) {
-        this._host = host;
-        this._node = node;
-        this._elements = [];
-        this._attributes = [];
-        this._inputs = [];
-        this._outputs = [];
-        this._isCustom = node._isCustom;
-
-        if (node.type) {
-            let showDocumentation = null;
-            const type = node.type;
-
-            if (type && (type.description || type.inputs || type.outputs || type.attributes)) {
-                showDocumentation = {};
-                showDocumentation.text = type.nodes ? '\u0192': '?';
-                showDocumentation.callback = () => {
-                    this._raise('show-documentation', null);
-                };
-            }
-            this._addProperty('type', new sidebar.ValueTextView(this._host, node.type.name, showDocumentation, node, this._isCustom));
-            if (node.type.module) {
-                this._addProperty('module', new sidebar.ValueTextView(this._host, node.type.module));
-            }
-        }
-
-        if (node.name) {
-            this._addProperty('name', new sidebar.ValueTextView(this._host, node.name));
-        }
-
-        if (node.location) {
-            this._addProperty('location', new sidebar.ValueTextView(this._host, node.location));
-        }
-
-        if (node.description) {
-            this._addProperty('description', new sidebar.ValueTextView(this._host, node.description));
-        }
-
-        if (node.device) {
-            this._addProperty('device', new sidebar.ValueTextView(this._host, node.device));
-        }
-
-        const attributes = node.attributes;
-        if(this._isCustom){
-            const attributesElements = new sidebar.EditAttributesView(host, node, this._isCustom).render();
-            for(const attributesElement of attributesElements){
-                this._elements.push(attributesElement);
-            }
-        }
-        else{
-            if (attributes && attributes.length > 0) {
-                const attributesElements = new sidebar.EditAttributesView(host, node, this._isCustom).render();
-                for(const attributesElement of attributesElements){
-                    this._elements.push(attributesElement);
+          }
+          token.cells = token.cells.map((cell) => this._splitCells(cell.replace(/^ *\| *| *\| *$/g, ''), token.header.length));
+          source = source.substring(token.raw.length);
+          tokens.push(token);
+          continue;
+        }
+      }
+      match = this._lheadingRegExp.exec(source);
+      if (match) {
+        source = source.substring(match[0].length);
+        tokens.push({ type: 'heading', depth: match[2].charAt(0) === '=' ? 1 : 2, text: match[1] });
+        continue;
+      }
+      if (top) {
+        match = this._paragraphRegExp.exec(source);
+        if (match) {
+          source = source.substring(match[0].length);
+          tokens.push({ type: 'paragraph', text: match[1].charAt(match[1].length - 1) === '\n' ? match[1].slice(0, -1) : match[1] });
+          continue;
+        }
+      }
+      match = this._textRegExp.exec(source);
+      if (match) {
+        source = source.substring(match[0].length);
+        const lastToken = tokens[tokens.length - 1];
+        if (lastToken && lastToken.type === 'text') {
+          lastToken.text += '\n' + match[0];
+        }
+        else {
+          tokens.push({ type: 'text', text: match[0] });
+        }
+        continue;
+      }
+      throw new Error("Unexpected '" + source.charCodeAt(0) + "'.");
+    }
+    return tokens;
+  }
+
+  _tokenizeInline(source, links, inLink, inRawBlock, prevChar) {
+    const tokens = [];
+    let maskedSource = source;
+    if (links.size > 0) {
+      while (maskedSource) {
+        const match = this._reflinkSearchRegExp.exec(maskedSource);
+        if (match) {
+          if (links.has(match[0].slice(match[0].lastIndexOf('[') + 1, -1))) {
+            maskedSource = maskedSource.slice(0, match.index) + '[' + 'a'.repeat(match[0].length - 2) + ']' + maskedSource.slice(this._reflinkSearchRegExp.lastIndex);
+          }
+          continue;
+        }
+        break;
+      }
+    }
+    while (maskedSource) {
+      const match = this._blockSkipRegExp.exec(maskedSource);
+      if (match) {
+        maskedSource = maskedSource.slice(0, match.index) + '[' + 'a'.repeat(match[0].length - 2) + ']' + maskedSource.slice(this._blockSkipRegExp.lastIndex);
+        continue;
+      }
+      break;
+    }
+    while (source) {
+      let match = this._escapeRegExp.exec(source);
+      if (match) {
+        source = source.substring(match[0].length);
+        tokens.push({ type: 'escape', text: this._escape(match[1]) });
+        continue;
+      }
+      match = this._tagRegExp.exec(source);
+      if (match) {
+        source = source.substring(match[0].length);
+        if (!inLink && /^<a /i.test(match[0])) {
+          inLink = true;
+        }
+        else if (inLink && /^<\/a>/i.test(match[0])) {
+          inLink = false;
+        }
+        if (!inRawBlock && /^<(pre|code|kbd|script)(\s|>)/i.test(match[0])) {
+          inRawBlock = true;
+        }
+        else if (inRawBlock && /^<\/(pre|code|kbd|script)(\s|>)/i.test(match[0])) {
+          inRawBlock = false;
+        }
+        tokens.push({ type: 'html', raw: match[0], text: match[0] });
+        continue;
+      }
+      match = this._linkRegExp.exec(source);
+      if (match) {
+        let index = -1;
+        const ref = match[2];
+        if (ref.indexOf(')') !== -1) {
+          let level = 0;
+          for (let i = 0; i < ref.length; i++) {
+            switch (ref[i]) {
+              case '\\':
+                i++;
+                break;
+              case '(':
+                level++;
+                break;
+              case ')':
+                level--;
+                if (level < 0) {
+                  index = i;
+                  i = ref.length;
                 }
-            }
-        }
-
-        const inputs = node.inputs;
-        if (inputs && inputs.length > 0) {
-            const inputsElements = new sidebar.EditInputsView(host, inputs, this._isCustom, this._node).render();
-            for(const inputsElement of inputsElements){
-                this._elements.push(inputsElement);
-            }
-        }
-
-        const outputs = node.outputs;
-        if (outputs && outputs.length > 0) {
-            const outputsElements = new sidebar.EditOutputsView(host, outputs, this._isCustom, this._node).render();
-            for(const outputsElement of outputsElements){
-                this._elements.push(outputsElement);
-            }
-        }
-
-        const separator = this._host.document.createElement('div');
-        separator.className = 'sidebar-view-separator';
-        this._elements.push(separator);
-    }
-
-    render() {
-        return this._elements;
-    }
-
-
-    _addProperty(name, value) {
-        const item = new sidebar.NameValueView(this._host, name, value);
-        this._elements.push(item.render());
-    }
-
-    _addHeader(title) {
-        const headerElement = this._host.document.createElement('div');
-        headerElement.className = 'sidebar-view-header';
-        headerElement.innerText = title;
-        this._elements.push(headerElement);
-    }
-
-    
-
-    toggleInput(name) {
-        for (const input of this._inputs) {
-            if (name === input.name) {
-                input.toggle();
-            }
-        }
-    }
-
-    on(event, callback) {
-        this._events = this._events || {};
-        this._events[event] = this._events[event] || [];
-        this._events[event].push(callback);
-    }
-
-    _raise(event, data) {
-        if (this._events && this._events[event]) {
-            for (const callback of this._events[event]) {
-                callback(this, data);
-            }
-        }
-    }
-};
-
-sidebar.EditAttributesView = class{
-
-    constructor(host, node, isCustom) {
-        this._host = host;
-        this._node = node;
-        this._elements = [];
-        this._attributes = [];
-        this._isCustom = isCustom;
-        this._attributesBox = host.document.createElement('div');
-
-        this._editObject = {
-            name: 'custom',
-            _attribute: {},
-            _nodeIdx: parseInt(this._node.location),
-            _subgraphIdx: this._node._subgraphIdx
-        };
-
-        const sortedAttributes = node.attributes.slice();
-        sortedAttributes.sort((a, b) => {
-            const au = a.name.toUpperCase();
-            const bu = b.name.toUpperCase();
-            return (au < bu) ? -1 : (au > bu) ? 1 : 0;
-        });
-        this._addHeader('Attributes');
-        let index = 0;
-        for (const attribute of sortedAttributes) {
-            this._addAttribute(attribute.name, attribute, index);
-            index++;
-        }
-        if(isCustom === true){
-            const addAttribute = this._host.document.createElement('div');
-            addAttribute.className = 'sidebar-view-item-value-add';
-            addAttribute.innerText = '+ New Attributes';
-            addAttribute.addEventListener('click', () => {
-                this.add();
-            });
-            this._attributesBox.appendChild(addAttribute);
-            this._elements.push(this._attributesBox);
->>>>>>> 9113cf4a
-        }
-    }
-
-    _addHeader(title) {
-        const headerElement = this._host.document.createElement('div');
-        headerElement.className = 'sidebar-view-header';
-        headerElement.innerText = title;
-        this._elements.push(headerElement);
-    }
-
-<<<<<<< HEAD
-    _addInput(name, input) {
-        if (input.arguments.length > 0) {
-            const inputAttributes = {
-                title: 'input',
-                index: this._index,
-                this: this._isCustom,
-                name: name,
-                nodeIdx: this._node._location,
-                subgraphIdx: this._node._subgraphIdx,
-                visible: true,
-            };
-
-            const view = new sidebar.ParameterView(this._host, input, inputAttributes);
-            view.on('export-tensor', (sender, tensor) => {
-                this._raise('export-tensor', tensor);
-            });
-            view.on('error', (sender, tensor) => {
-                this._raise('error', tensor);
-            });
-            const item = new sidebar.NameValueView(this._host, name, view, this._index, 'input');
-            this._inputs.push(item);
-            this._elements.push(item.render());
-        }
-    }
-    
-    render() {
-        return this._elements;
-    }
-};
-
-sidebar.EditOutputsView = class{
-
-    constructor(host, outputs, isCustom, node) {
-        this._host = host;
-        this._elements = [];
-        this._outputs = [];
-        this._isCustom = isCustom;
-        this._index = 0;
-        this._node = node;
-
-        this._addHeader('Outputs');
-        for (const output of outputs) {
-            this._addOutput(output.name, output);
-            this._index++;
-        }
-    }
-
-    _addHeader(title) {
-        const headerElement = this._host.document.createElement('div');
-        headerElement.className = 'sidebar-view-header';
-        headerElement.innerText = title;
-        this._elements.push(headerElement);
-    }
-
-    _addOutput(name, output) {
-        if (output.arguments.length > 0) {
-            const inputAttributes = {
-                title: 'output',
-                index: this._index,
-                this: this._isCustom,
-                name: name,
-                nodeIdx: this._node._location,
-                subgraphIdx: this._node._subgraphIdx,
-                visible: true,
-            };
-            const view = new sidebar.ParameterView(this._host, output, inputAttributes);
-            const item = new sidebar.NameValueView(this._host, name, view, this._index, 'output');
-            this._outputs.push(item);
-            this._elements.push(item.render());
-        }
-=======
-    _addAttribute(name, attribute, index) {
-        const item = new NodeAttributeView(this._host, attribute, this._isCustom, index, this._node);
-        item.on('show-graph', (sender, graph) => {
-            this._raise('show-graph', graph);
-        });
-        const view = new sidebar.NameValueView(this._host, name, item, index, 'attribute');
-        this._attributes.push(view);
-        if(this._isCustom === true){
-            this._attributesBox.appendChild(view.render());
-        }
-        else{
-            this._elements.push(view.render());
-        }
-    }
-
-    add()
-    {
-        this._editObject._attribute.name = this._node.type.name;
-        const keys = [];
-        for(const key of this._node.attributes){
-            keys.push(key.name);
-            this._editObject._attribute[key.name] = key.value;
-            this._editObject._attribute[key.name + '_type'] = key.type;
-        }
-        keys.push('attribute');
-        this._editObject._attribute['attribute'] = 'value';
-        this._editObject._attribute['attribute_type'] = 'string';
-        this._editObject._attribute.keys = keys;
-
-        vscode.postMessage({
-            command: 'edit',
-            type: 'attribute',
-            data: this._editObject,
-        });
->>>>>>> 9113cf4a
-    }
-    
-    render() {
-        return this._elements;
-    }
-};
-
-<<<<<<< HEAD
-sidebar.NameValueView = class {
-
-    constructor(host, name, value, index, title) {
-        this._host = host;
-        this._name = name;
-        this._value = value;
-
-        const nameElement = this._host.document.createElement('div');
-        nameElement.className = 'sidebar-view-item-name';
-
-        const nameInputElement = this._host.document.createElement('input');
-        nameInputElement.setAttribute('id', title + index);
-        nameInputElement.setAttribute('type', 'text');
-        nameInputElement.setAttribute('value', name);
-        nameInputElement.setAttribute('title', name);
-        nameInputElement.disabled = true;
-        nameElement.appendChild(nameInputElement);
-
-        const valueElement = this._host.document.createElement('div');
-        valueElement.className = 'sidebar-view-item-value-list';
-
-        for (const element of value.render()) {
-            valueElement.appendChild(element);
-=======
-sidebar.EditInputsView = class{
-
-    constructor(host, inputs, isCustom, node) {
-        this._host = host;
-        this._elements = [];
-        this._inputs = [];
-        this._index = 0;
-        this._isCustom = isCustom;
-        this._node = node;
-
-        this._addHeader('Inputs');
-        for (const input of inputs) {
-            this._addInput(input.name, input);
-            this._index++;
-        }
-    }
-
-    _addHeader(title) {
-        const headerElement = this._host.document.createElement('div');
-        headerElement.className = 'sidebar-view-header';
-        headerElement.innerText = title;
-        this._elements.push(headerElement);
-    }
-
-    _addInput(name, input) {
-        if (input.arguments.length > 0) {
-            const inputAttributes = {
-                title: 'input',
-                index: this._index,
-                this: this._isCustom,
-                name: name,
-                nodeIdx: this._node._location,
-                subgraphIdx: this._node._subgraphIdx,
-                visible: true,
-            };
-
-            const view = new sidebar.ParameterView(this._host, input, inputAttributes);
-            view.on('export-tensor', (sender, tensor) => {
-                this._raise('export-tensor', tensor);
-            });
-            view.on('error', (sender, tensor) => {
-                this._raise('error', tensor);
-            });
-            const item = new sidebar.NameValueView(this._host, name, view, this._index, 'input');
-            this._inputs.push(item);
-            this._elements.push(item.render());
-        }
-    }
-    
-    render() {
-        return this._elements;
-    }
-};
-
-sidebar.EditOutputsView = class{
-
-    constructor(host, outputs, isCustom, node) {
-        this._host = host;
-        this._elements = [];
-        this._outputs = [];
-        this._isCustom = isCustom;
-        this._index = 0;
-        this._node = node;
-
-        this._addHeader('Outputs');
-        for (const output of outputs) {
-            this._addOutput(output.name, output);
-            this._index++;
->>>>>>> 9113cf4a
-        }
-    }
-
-<<<<<<< HEAD
-        this._element = this._host.document.createElement('div');
-        this._element.className = 'sidebar-view-item';
-        this._element.appendChild(nameElement);
-        this._element.appendChild(valueElement);
-    }
-
-    get name() {
-        return this._name;
-    }
-
-    render() {
-        return this._element;
-    }
-
-    toggle() {
-        this._value.toggle();
-    }
-};
-
-sidebar.SelectView = class {
-
-    constructor(host, values, selected) {
-        this._host = host;
-        this._elements = [];
-        this._values = values;
-
-        const selectElement = this._host.document.createElement('select');
-        selectElement.setAttribute('class', 'sidebar-view-item-select');
-        selectElement.addEventListener('change', (e) => {
-            this._raise('change', this._values[e.target.selectedIndex]);
-        });
-        this._elements.push(selectElement);
-
-        for (const value of values) {
-            const optionElement = this._host.document.createElement('option');
-            optionElement.innerText = value.name || '';
-            if (value === selected) {
-                optionElement.setAttribute('selected', 'selected');
-            }
-            selectElement.appendChild(optionElement);
-        }
-    }
-
-    render() {
-        return this._elements;
-    }
-
-    on(event, callback) {
-        this._events = this._events || {};
-        this._events[event] = this._events[event] || [];
-        this._events[event].push(callback);
-    }
-
-    _raise(event, data) {
-        if (this._events && this._events[event]) {
-            for (const callback of this._events[event]) {
-                callback(this, data);
-            }
-        }
-    }
-};
-
-sidebar.ValueTextView = class {
-
-    constructor(host, value, action, node, isCustom) {
-        this._host = host;
-        this._elements = [];
-        const element = this._host.document.createElement('div');
-        element.className = 'sidebar-view-item-value';
-        this._elements.push(element);
-        this._node = node;
-        if(node){
-            this._type = node.type;
-            this._editObject = {
-                name: 'custom',
-                _attribute: {},
-                _nodeIdx: parseInt(this._node.location),
-                _subgraphIdx: this._node._subgraphIdx
-            };
-        }
-
-        if (action) {
-            this._action = this._host.document.createElement('div');
-            this._action.className = 'sidebar-view-item-value-expander';
-            this._action.innerHTML = action.text;
-            this._action.addEventListener('click', () => {
-                action.callback();
-            });
-            element.appendChild(this._action);
-        }
-
-        const list = Array.isArray(value) ? value : [ value ];
-        let className = 'sidebar-view-item-value-line';
-        if(isCustom === true && this._type){
-            for (const item of list) {
-                const line = this._host.document.createElement('div');
-                this._input = this._host.document.createElement('input');
-                this._editButton = this._host.document.createElement('div');
-                this._saveButton = this._host.document.createElement('div');
-                this._cancelButton = this._host.document.createElement('div');
-                this._input.className = 'sidebar-view-item-value-line-input';
-                this._editButton.className = 'sidebar-view-item-value-expander codicon codicon-edit';
-                this._saveButton.className = 'sidebar-view-item-value-expander codicon codicon-save';
-                this._cancelButton.className = 'sidebar-view-item-value-expander codicon codicon-discard';
-                this._input.value = item;
-                this._input.disabled = true;
-                this._saveButton.setAttribute('style', 'display: none;');
-                this._cancelButton.setAttribute('style', 'display: none;');
-                line.appendChild(this._input);
-                line.appendChild(this._editButton);
-                line.appendChild(this._cancelButton);
-                line.appendChild(this._saveButton);
-                element.appendChild(line);
-                className = 'sidebar-view-item-value-line-border';
-
-                this._editButton.addEventListener('click', () => {
-                    this.edit();
-                });
-
-                this._saveButton.addEventListener('click', () => {
-                    this.save();
-                });
-
-                this._cancelButton.addEventListener('click', () => {
-                    this.cancel();
-                });
-            }
-        } else {
-            for (const item of list) {
-                const line = this._host.document.createElement('div');
-                line.className = className;
-                line.innerText = item;
-                element.appendChild(line);
-                className = 'sidebar-view-item-value-line-border';
-            }
-        }
-    }
-
-    edit() {
-        this._input.disabled = false;
-        this._editButton.setAttribute('style', 'display: none;');
-        this._saveButton.setAttribute('style', 'display: ;');
-        this._cancelButton.setAttribute('style', 'display: ;');
-    }
-
-    save() {
-        this._editObject._attribute.name = this._input.value;
-        const keys = [];
-        for(const key of this._node.attributes){
-            keys.push(key.name);
-            this._editObject._attribute[key.name] = key.value;
-            this._editObject._attribute[key.name + '_type'] = key.type;
-        }
-        this._editObject._attribute.keys = keys;
-
-        vscode.postMessage({
-            command: 'edit',
-            type: 'attribute',
-            data: this._editObject,
-        });
-=======
-    _addHeader(title) {
-        const headerElement = this._host.document.createElement('div');
-        headerElement.className = 'sidebar-view-header';
-        headerElement.innerText = title;
-        this._elements.push(headerElement);
-    }
-
-    _addOutput(name, output) {
-        if (output.arguments.length > 0) {
-            const inputAttributes = {
-                title: 'output',
-                index: this._index,
-                this: this._isCustom,
-                name: name,
-                nodeIdx: this._node._location,
-                subgraphIdx: this._node._subgraphIdx,
-                visible: true,
-            };
-            const view = new sidebar.ParameterView(this._host, output, inputAttributes);
-            const item = new sidebar.NameValueView(this._host, name, view, this._index, 'output');
-            this._outputs.push(item);
-            this._elements.push(item.render());
-        }
-    }
-    
-    render() {
-        return this._elements;
-    }
-};
-
-sidebar.NameValueView = class {
-
-    constructor(host, name, value, index, title) {
-        this._host = host;
-        this._name = name;
-        this._value = value;
-
-        const nameElement = this._host.document.createElement('div');
-        nameElement.className = 'sidebar-view-item-name';
-
-        const nameInputElement = this._host.document.createElement('input');
-        nameInputElement.setAttribute('id', title + index);
-        nameInputElement.setAttribute('type', 'text');
-        nameInputElement.setAttribute('value', name);
-        nameInputElement.setAttribute('title', name);
-        nameInputElement.disabled = true;
-        nameElement.appendChild(nameInputElement);
-
-        const valueElement = this._host.document.createElement('div');
-        valueElement.className = 'sidebar-view-item-value-list';
-
-        for (const element of value.render()) {
-            valueElement.appendChild(element);
-        }
-
-        this._element = this._host.document.createElement('div');
-        this._element.className = 'sidebar-view-item';
-        this._element.appendChild(nameElement);
-        this._element.appendChild(valueElement);
-    }
-
-    get name() {
-        return this._name;
-    }
-
-    render() {
-        return this._element;
-    }
-
-    toggle() {
-        this._value.toggle();
-    }
-};
-
-sidebar.SelectView = class {
-
-    constructor(host, values, selected) {
-        this._host = host;
-        this._elements = [];
-        this._values = values;
-
-        const selectElement = this._host.document.createElement('select');
-        selectElement.setAttribute('class', 'sidebar-view-item-select');
-        selectElement.addEventListener('change', (e) => {
-            this._raise('change', this._values[e.target.selectedIndex]);
-        });
-        this._elements.push(selectElement);
-
-        for (const value of values) {
-            const optionElement = this._host.document.createElement('option');
-            optionElement.innerText = value.name || '';
-            if (value === selected) {
-                optionElement.setAttribute('selected', 'selected');
-            }
-            selectElement.appendChild(optionElement);
-        }
-    }
-
-    render() {
-        return this._elements;
-    }
-
-    on(event, callback) {
-        this._events = this._events || {};
-        this._events[event] = this._events[event] || [];
-        this._events[event].push(callback);
-    }
-
-    _raise(event, data) {
-        if (this._events && this._events[event]) {
-            for (const callback of this._events[event]) {
-                callback(this, data);
-            }
-        }
->>>>>>> 9113cf4a
-    }
-};
-
-sidebar.ValueTextView = class {
-
-<<<<<<< HEAD
-    cancel() {
-        this._input.disabled = true;
-        this._editButton.setAttribute('style', 'display: ;');
-        this._saveButton.setAttribute('style', 'display: none;');
-        this._cancelButton.setAttribute('style', 'display: none;');
-        this._input.value = this._type.name;
-    }
-
-    render() {
-        return this._elements;
-    }
-
-    toggle() {
-    }
-};
-
-class NodeAttributeView {
-
-    constructor(host, attribute, isCustom, index, node) {
-        this._host = host;
-        this._attribute = attribute;
-        this._element = this._host.document.createElement('div');
-        this._element.className = 'sidebar-view-item-value';
-        this._isCustom = isCustom;
-        this._attributeName = '';
-        this._index = index;
-        this._node = node;
-        this._line;
-        this._select;
-
-        this._editObject = {
-            name: '',
-            _attribute: {},
-            _nodeIdx: parseInt(this._node.location),
-            _subgraphIdx: this._node._subgraphIdx
-        };
-
-        if (isCustom) {
-            this._editObject.name = 'custom';
-        } else {
-            this._editObject.name = node.type.name;
-        }
-        
-        this.show();
-    }
-
-    show(){
-        const type = this._attribute.type;
-        const value = this._attribute._value;
-        if (type) {
-            this._expander = this._host.document.createElement('div');
-            this._edit = this._host.document.createElement('div');
-            this._expander.className = 'sidebar-view-item-value-expander codicon codicon-chevron-down';
-            this._edit.className = "sidebar-view-item-value-expander codicon codicon-edit";
-            this._expander.addEventListener('click', () => {
-                this.toggle();
-            });
-            this._edit.addEventListener('click', () => {
-                this.edit();
-            });
-            this._element.appendChild(this._expander);
-            this._element.appendChild(this._edit);
-        }
-        else{
-            this._edit = this._host.document.createElement('div');
-            this._edit.className = 'sidebar-view-item-value-edit codicon codicon-edit';
-            this._edit.addEventListener('click', () => {
-                this.edit();
-            });
-            this._element.appendChild(this._edit);
-        }
-        switch (type) {
-            case 'graph': {
-                const line = this._host.document.createElement('div');
-                line.className = 'sidebar-view-item-value-line-link';
-                line.innerHTML = value.name;
-                line.addEventListener('click', () => {
-                    this._raise('show-graph', value);
-                });
-                this._element.appendChild(line);
+                break;
+              default:
                 break;
             }
-            case 'function': {
-                const line = this._host.document.createElement('div');
-                line.className = 'sidebar-view-item-value-line-link';
-                line.innerHTML = type === value.type.name;
-                line.addEventListener('click', () => {
-                    this._raise('show-graph', value.type);
-                });
-                this._element.appendChild(line);
-                break;
+          }
+        }
+        if (index > -1) {
+          const length = (match[0].indexOf('!') === 0 ? 5 : 4) + match[1].length + index;
+          match[2] = match[2].substring(0, index);
+          match[0] = match[0].substring(0, length).trim();
+          match[3] = '';
+        }
+        const title = (match[3] ? match[3].slice(1, -1) : '').replace(this._escapesRegExp, '$1');
+        const href = match[2].trim().replace(/^<([\s\S]*)>$/, '$1').replace(this._escapesRegExp, '$1');
+        const token = this._outputLink(match, href, title);
+        source = source.substring(match[0].length);
+        if (token.type === 'link') {
+          token.tokens = this._tokenizeInline(token.text, links, true, inRawBlock, '');
+        }
+        tokens.push(token);
+        continue;
+      }
+      match = this._reflinkRegExp.exec(source) || this._nolinkRegExp.exec(source);
+      if (match) {
+        let link = (match[2] || match[1]).replace(/\s+/g, ' ');
+        link = links.get(link.toLowerCase());
+        if (!link || !link.href) {
+          const text = match[0].charAt(0);
+          source = source.substring(text.length);
+          tokens.push({ type: 'text', text: text });
+        }
+        else {
+          source = source.substring(match[0].length);
+          const token = this._outputLink(match, link);
+          if (token.type === 'link') {
+            token.tokens = this._tokenizeInline(token.text, links, true, inRawBlock, '');
+          }
+          tokens.push(token);
+        }
+        continue;
+      }
+      match = this._strongStartRegExp.exec(source);
+      if (match && (!match[1] || (match[1] && (prevChar === '' || this._punctuationRegExp.exec(prevChar))))) {
+        const masked = maskedSource.slice(-1 * source.length);
+        const endReg = match[0] === '**' ? this._strongEndAstRegExp : this._strongEndUndRegExp;
+        endReg.lastIndex = 0;
+        let cap;
+        while ((match = endReg.exec(masked)) !== null) {
+          cap = this._strongMiddleRegExp.exec(masked.slice(0, match.index + 3));
+          if (cap) {
+            break;
+          }
+        }
+        if (cap) {
+          const text = source.substring(2, cap[0].length - 2);
+          source = source.substring(cap[0].length);
+          tokens.push({ type: 'strong', text: text, tokens: this._tokenizeInline(text, links, inLink, inRawBlock, '') });
+          continue;
+        }
+      }
+      match = this._emStartRegExp.exec(source);
+      if (match && (!match[1] || (match[1] && (prevChar === '' || this._punctuationRegExp.exec(prevChar))))) {
+        const masked = maskedSource.slice(-1 * source.length);
+        const endReg = match[0] === '*' ? this._emEndAstRegExp : this._emEndUndRegExp;
+        endReg.lastIndex = 0;
+        let cap;
+        while ((match = endReg.exec(masked)) !== null) {
+          cap = this._emMiddleRegExp.exec(masked.slice(0, match.index + 2));
+          if (cap) {
+            break;
+          }
+        }
+        if (cap) {
+          const text = source.slice(1, cap[0].length - 1);
+          source = source.substring(cap[0].length);
+          tokens.push({ type: 'em', text: text, tokens: this._tokenizeInline(text, links, inLink, inRawBlock, '') });
+          continue;
+        }
+      }
+      match = this._codespanRegExp.exec(source);
+      if (match) {
+        source = source.substring(match[0].length);
+        let content = match[2].replace(/\n/g, ' ');
+        if (/[^ ]/.test(content) && content.startsWith(' ') && content.endsWith(' ')) {
+          content = content.substring(1, content.length - 1);
+        }
+        tokens.push({ type: 'codespan', text: this._encode(content) });
+        continue;
+      }
+      match = this._brRegExp.exec(source);
+      if (match) {
+        source = source.substring(match[0].length);
+        tokens.push({ type: 'br' });
+        continue;
+      }
+      match = this._delRegExp.exec(source);
+      if (match) {
+        source = source.substring(match[0].length);
+        const text = match[1];
+        tokens.push({ type: 'del', text: text, tokens: this._tokenizeInline(text, links, inLink, inRawBlock, '') });
+        continue;
+      }
+      match = this._autolinkRegExp.exec(source);
+      if (match) {
+        source = source.substring(match[0].length);
+        const text = this._escape(match[1]);
+        const href = match[2] === '@' ? 'mailto:' + text : text;
+        tokens.push({ type: 'link', text: text, href: href, tokens: [ { type: 'text', raw: text, text } ] });
+        continue;
+      }
+      if (!inLink) {
+        match = this._urlRegExp.exec(source);
+        if (match) {
+          const email = match[2] === '@';
+          if (!email) {
+            let prevCapZero;
+            do {
+              prevCapZero = match[0];
+              match[0] = this._backpedalRegExp.exec(match[0])[0];
+            } while (prevCapZero !== match[0]);
+          }
+          const text = this._escape(match[0]);
+          const href = email ? ('mailto:' + text) : (match[1] === 'www.' ? 'http://' + text : text);
+          source = source.substring(match[0].length);
+          tokens.push({ type: 'link', text: text, href: href, tokens: [ { type: 'text', text: text } ] });
+          continue;
+        }
+      }
+      match = this._textspanRegExp.exec(source);
+      if (match) {
+        source = source.substring(match[0].length);
+        prevChar = match[0].slice(-1);
+        tokens.push({ type: 'text' , text: inRawBlock ? match[0] : this._escape(match[0]) });
+        continue;
+      }
+      throw new Error("Unexpected '" + source.charCodeAt(0) + "'.");
+    }
+    return tokens;
+  }
+
+  _tokenizeBlock(tokens, links) {
+    for (const token of tokens) {
+      switch (token.type) {
+        case 'paragraph':
+        case 'text':
+        case 'heading': {
+          token.tokens = this._tokenizeInline(token.text, links, false, false, '');
+          break;
+        }
+        case 'table': {
+          token.tokens = {};
+          token.tokens.header = token.header.map((header) => this._tokenizeInline(header, links, false, false, ''));
+          token.tokens.cells = token.cells.map((cell) => cell.map((row) => this._tokenizeInline(row, links, false, false, '')));
+          break;
+        }
+        case 'blockquote': {
+          this._tokenizeBlock(token.tokens, links);
+          break;
+        }
+        case 'list': {
+          for (const item of token.items) {
+            this._tokenizeBlock(item.tokens, links);
+          }
+          break;
+        }
+        default: {
+          break;
+        }
+      }
+    }
+  }
+
+  _render(tokens, slugs, top) {
+    let html = '';
+    while (tokens.length > 0) {
+      const token = tokens.shift();
+      switch (token.type) {
+        case 'space': {
+          continue;
+        }
+        case 'hr': {
+          html += '<hr>\n';
+          continue;
+        }
+        case 'heading': {
+          const level = token.depth;
+          const id = this._slug(slugs, this._renderInline(token.tokens, true));
+          html += '<h' + level + ' id="' + id + '">' + this._renderInline(token.tokens) + '</h' + level + '>\n';
+          continue;
+        }
+        case 'code': {
+          const code = token.text;
+          const language = (token.language || '').match(/\S*/)[0];
+          html += '<pre><code' + (language ? ' class="' + 'language-' + this._encode(language) + '"' : '') + '>' + (token.escaped ? code : this._encode(code)) + '</code></pre>\n';
+          continue;
+        }
+        case 'table': {
+          let header = '';
+          let cell = '';
+          for (let j = 0; j < token.header.length; j++) {
+            const content = this._renderInline(token.tokens.header[j]);
+            const align = token.align[j];
+            cell += '<th' + (align ? ' align="' + align + '"' : '') + '>' + content + '</th>\n';
+          }
+          header += '<tr>\n' + cell + '</tr>\n';
+          let body = '';
+          for (let j = 0; j < token.cells.length; j++) {
+            const row = token.tokens.cells[j];
+            cell = '';
+            for (let k = 0; k < row.length; k++) {
+              const content = this._renderInline(row[k]);
+              const align = token.align[k];
+              cell += '<td' + (align ? ' align="' + align + '"' : '') + '>' + content + '</td>\n';
             }
-            default: {
-                let content = new sidebar.Formatter(value, type).toString();
-                if (content && content.length > 1000) {
-                    content = content.substring(0, 1000) + '\u2026';
-                }
-                if (content && typeof content === 'string') {
-                    content = content.split('<').join('&lt;').split('>').join('&gt;');
-                }
-                const line = this._host.document.createElement('div');
-                line.className = 'sidebar-view-item-value-line';
-                line.innerHTML = content ? content : '&nbsp;';
-                this._element.appendChild(line);
-            }
-        }
-    }
-
-    toggle() {
-        if (this._expander.className === 'sidebar-view-item-value-expander codicon codicon-chevron-down') {
-            this._expander.className = 'sidebar-view-item-value-expander codicon codicon-chevron-up';
-
-            const typeLine = this._host.document.createElement('div');
-            typeLine.className = 'sidebar-view-item-value-line-border';
-            const type = this._attribute.type;
-            const value = this._attribute.value;
-            if (type === 'tensor' && value && value.type) {
-                typeLine.innerHTML = 'type: ' + '<code><b>' + value.type.toString() + '</b></code>';
-                this._element.appendChild(typeLine);
-            }
-            else {
-                typeLine.innerHTML = 'type: ' + '<code><b>' + this._attribute.type + '</b></code>';
-                this._element.appendChild(typeLine);
-            }
-
-            const description = this._attribute.description;
-            if (description) {
-                const descriptionLine = this._host.document.createElement('div');
-                descriptionLine.className = 'sidebar-view-item-value-line-border';
-                descriptionLine.innerHTML = description;
-                this._element.appendChild(descriptionLine);
-            }
-
-            if (this._attribute.type === 'tensor' && value) {
-                const state = value.state;
-                const valueLine = this._host.document.createElement('div');
-                valueLine.className = 'sidebar-view-item-value-line-border';
-                const contentLine = this._host.document.createElement('pre');
-                contentLine.innerHTML = state || value.toString();
-                valueLine.appendChild(contentLine);
-                this._element.appendChild(valueLine);
-            }
-        }
-        else {
-            this._expander.className = 'sidebar-view-item-value-expander codicon codicon-chevron-down';
-            while (this._element.childElementCount > 3) {
-                this._element.removeChild(this._element.lastChild);
-            }
-        }
-    }
-
-    edit(){
-        while (this._element.childElementCount) {
-            this._element.removeChild(this._element.lastChild);
-        }
-        const type = this._attribute.type;
-
-        if(this._isCustom === true){
-            const input = this._host.document.getElementById('attribute' + this._index);
-            input.disabled = false;
-            this._attributeName = input.value;
-        }
-
-        this._save = this._host.document.createElement('div');
-        this._cancel = this._host.document.createElement('div');
-        this._remove = this._host.document.createElement('div');
-        this._save.className = 'sidebar-view-item-value-save codicon codicon-save';
-        this._cancel.className = 'sidebar-view-item-value-cancel codicon codicon-discard';
-        this._remove.className = 'sidebar-view-item-value-remove codicon codicon-trash';
-        this._save.addEventListener('click', (e) => {
-            e.preventDefault();
-            this.save();
-        });
-        this._cancel.addEventListener('click', () => {
-            this.cancel();
-        });
-        this._remove.addEventListener('click', () => {
-            this.remove();
-        });
-        if(this._isCustom === true){
-            this._element.appendChild(this._remove);
-        }
-        this._element.appendChild(this._cancel);
-        this._element.appendChild(this._save);
-        
-        const value = this._attribute.value;
-
-        switch (type) {
-            case 'graph': {
-                const line = this._host.document.createElement('div');
-                line.className = 'sidebar-view-item-value-line-link';
-                line.innerHTML = value.name;
-                line.addEventListener('click', () => {
-                    this._raise('show-graph', value);
-                });
-                this._element.appendChild(line);
-                break;
-            }
-            case 'function': {
-                const line = this._host.document.createElement('div');
-                line.className = 'sidebar-view-item-value-line-link';
-                line.innerHTML = type === value.type.name;
-                line.addEventListener('click', () => {
-                    this._raise('show-graph', value.type);
-                });
-                this._element.appendChild(line);
-                break;
-            }
-            default: {
-                let content = new sidebar.Formatter(value, type).toString();
-                if (content && content.length > 1000) {
-                    content = content.substring(0, 1000) + '\u2026';
-                }
-                if (content && typeof content === 'string') {
-                    content = content.split('<').join('&lt;').split('>').join('&gt;');
-                }
-                let line;
-                if(typeName[type]){
-                    line = this._host.document.createElement('select');
-                    for(const options of typeName[type]){
-                        const option = this._host.document.createElement('option');
-                        option.setAttribute('value', options);
-                        option.innerText = options;
-                        if(options.toLowerCase() === content.toLowerCase()){
-                            option.setAttribute('selected', 'selected');
-                        }
-                        line.appendChild(option);
-                    }
-                    line.setAttribute('name', type);
-                    line.className = 'sidebar-view-item-value-line-select';
-                } 
-                else{
-                    line = this._host.document.createElement('input');
-                    line.setAttribute('type', 'text');
-                    line.className = 'sidebar-view-item-value-line-input';
-                    line.setAttribute('value', content ? content : '&nbsp;');
-                }
-                this._line = line;
-                this._element.appendChild(line);
-            }
-            if(type){
-                const typeLine = this._host.document.createElement('div');
-                typeLine.className = 'sidebar-view-item-value-line-border';
-                if(!this._isCustom){
-                    if (type === 'tensor' && value && value.type) {
-                        typeLine.innerHTML = 'type: ' + '<code><b>' + value.type.toString() + '</b></code>';
-                        this._element.appendChild(typeLine);
-                    }
-                    else {
-                        typeLine.innerHTML = 'type: ' + '<code><b>' + this._attribute.type + '</b></code>';
-                        this._element.appendChild(typeLine);
-                    }
-                }
-                else{
-                    typeLine.innerHTML = 'type: ';
-                    this._select = this._host.document.createElement('select');
-                    this._select.className = 'sidebar-view-item-value-line-type-select';
-                    for(const type of customType){
-                        const option = this._host.document.createElement('option');
-                        option.setAttribute('value', type);
-                        option.innerText = type.toLowerCase();
-                        if(type.toLowerCase() === this._attribute.type){
-                            option.setAttribute('selected', 'selected');
-                        }
-                        this._select.appendChild(option);
-                    }
-                    typeLine.appendChild(this._select);
-                    this._element.appendChild(typeLine);
-                }
-
-                const description = this._attribute.description;
-                if (description) {
-                    const descriptionLine = this._host.document.createElement('div');
-                    descriptionLine.className = 'sidebar-view-item-value-line-border';
-                    descriptionLine.innerHTML = description;
-                    this._element.appendChild(descriptionLine);
-                }
-            }
-
-            if (this._attribute.type === 'tensor' && value) {
-                const state = value.state;
-                const valueLine = this._host.document.createElement('div');
-                valueLine.className = 'sidebar-view-item-value-line-border';
-                const contentLine = this._host.document.createElement('pre');
-                contentLine.innerHTML = state || value.toString();
-                valueLine.appendChild(contentLine);
-                this._element.appendChild(valueLine);
-            }
-        }
-    }
-
-    save(){
-        if (this._attribute._type === 'int32') {
-        if(this._line.value - 0 > 2147483648) {
-            vscode.postMessage({
-                command : 'alert',
-                text: 'Can\'t exceed 2,147,483,648'
-            });
-            return;
-            }
-        }
-
-        if (this._isCustom === true) {
-            const input = this._host.document.getElementById('attribute' + this._index);
-            if (this._select.value === 'int') {
-                if (this._line.value - 0 > 2147483648) {
-                    vscode.postMessage({
-                        command : 'alert',
-                        text: 'Can\'t exceed 2,147,483,648'
-                    });
-                    return;
-                }
-            }
-            input.disabled = true;
-            this._attribute._name = input.value;
-            this._attribute._type = this._select.value;
-            this._attribute._value = this._line.value;
-        }
-
-        while (this._element.childElementCount) {
-            this._element.removeChild(this._element.lastChild);
-        }
-
-        if (!this._isCustom) {
-            this._editObject._attribute.name = this._attribute.name;
-            this._editObject._attribute._value = this._line.value;
-            this._editObject._attribute._type = this._attribute.type;
-        } else {
-            this.makeEditCustomObject();
-        }
-        vscode.postMessage({
-            command: 'edit',
-            type: 'attribute',
-            data: this._editObject,
-        });
-    }
-
-    makeEditCustomObject() {
-        this._editObject._attribute.name = this._node.type.name;
-        const keys = [];
-        for(const key of this._node.attributes){
-            keys.push(key.name);
-            this._editObject._attribute[key.name] = key.value;
-            this._editObject._attribute[key.name + '_type'] = key.type;
-        }
-        this._editObject._attribute.keys = keys;
-    }
-
-    cancel(){
-        if(this._isCustom === true){
-            const input = this._host.document.getElementById('attribute' + this._index);
-            input.disabled = true;
-            input.value = this._attributeName;
-        }
-        while (this._element.childElementCount) {
-            this._element.removeChild(this._element.lastChild);
-        }
-
-        this.show();
-    }
-
-    remove(){
-        const input = this._host.document.getElementById('attribute' + this._index);
-        const box = input.parentElement.parentElement.parentElement;
-        const element = input.parentElement.parentElement;
-        box.removeChild(element);
-        for(const i in this._node._attributes){
-            if(this._node._attributes[i].name === this._attribute.name){
-                this._node._attributes.splice(i,1);
-                break;
-            }
-        }
-
-        this._editObject._attribute.name = this._node.type.name;
-        const keys = [];
-        for(const key of this._node.attributes){
-            keys.push(key.name);
-            this._editObject._attribute[key.name] = key.value;
-            this._editObject._attribute[key.name + '_type'] = key.type;
-        }
-        this._editObject._attribute.keys = keys;
-
-        vscode.postMessage({
-            command: 'edit',
-            type: 'attribute',
-            data: this._editObject,
-        });
-    }
-    
-    render() {
-        return [ this._element ];
-    }
-
-    on(event, callback) {
-        this._events = this._events || {};
-        this._events[event] = this._events[event] || [];
-        this._events[event].push(callback);
-    }
-
-    _raise(event, data) {
-        if (this._events && this._events[event]) {
-            for (const callback of this._events[event]) {
-                callback(this, data);
-            }
-        }
-    }
-}
-
-sidebar.ParameterView = class {
-
-    constructor(host, tensors, ioAttributes) {
-        this._elements = [];
-        this._items = [];
-
-        for (const argument of tensors.arguments) {
-            const item = new sidebar.ArgumentView(host, argument, tensors, ioAttributes);
-            item.on('export-tensor', (sender, tensor) => {
-                this._raise('export-tensor', tensor);
-            });
-            item.on('error', (sender, tensor) => {
-                this._raise('error', tensor);
-            });
-            this._items.push(item);
-            this._elements.push(item.render());
-        }
-    }
-
-    render() {
-        return this._elements;
-    }
-
-    toggle() {
-        for (const item of this._items) {
-            item.toggle();
-        }
-    }
-
-    on(event, callback) {
-        this._events = this._events || {};
-        this._events[event] = this._events[event] || [];
-        this._events[event].push(callback);
-    }
-
-    _raise(event, data) {
-        if (this._events && this._events[event]) {
-            for (const callback of this._events[event]) {
-                callback(this, data);
-            }
-        }
-    }
-};
-
-sidebar.ArgumentView = class {
-
-    constructor(host, argument, tensors, ioAttributes) {
-        this._host = host;
-        this._argument = argument;
-        this._select;
-        this._shape;
-        this._data;
-        this._index = ioAttributes.index;
-        this._isCustom = ioAttributes.isCustom;
-        this._tensors = tensors;
-        this._title = ioAttributes.title;
-
-        this._editObject = {
-            _name: ioAttributes.name,
-            _visible : ioAttributes.visible,
-            _arguments: JSON.parse(JSON.stringify(argument)),
-            _subgraphIdx: ioAttributes.subgraphIdx,
-            _nodeIdx: ioAttributes.nodeIdx,
-        };
-
-        this._element = this._host.document.createElement('div');
-        this._element.className = 'sidebar-view-item-value';
-
-        const initializer = argument.initializer;
-        if (initializer) {
-            this._element.classList.add('sidebar-view-item-value-dark');
-        }
-
-        this.show(initializer);
-    }
-
-    render() {
-        return this._element;
-    }
-
-    toggle() {
-        if (this._expander) {
-            if (this._expander.className === 'sidebar-view-item-value-expander codicon codicon-chevron-down') {
-                this._expander.className = 'sidebar-view-item-value-expander codicon codicon-chevron-up';
-
-                const initializer = this._argument.initializer;
-                if (this._hasId && this._hasKind) {
-                    const kindLine = this._host.document.createElement('div');
-                    kindLine.className = 'sidebar-view-item-value-line-border';
-                    kindLine.innerHTML = 'kind: ' + '<b>' + initializer.kind + '</b>';
-                    this._element.appendChild(kindLine);
-                }
-                let type = null;
-                let denotation = null;
-                if (this._argument.type) {
-                    type = this._argument.type.toString();
-                    denotation = this._argument.type.denotation || null;
-                }
-                if (type && (this._hasId || this._hasKind)) {
-                    const typeLine = this._host.document.createElement('div');
-                    typeLine.className = 'sidebar-view-item-value-line-border';
-                    typeLine.innerHTML = 'type: <code><b>' + type.split('<').join('&lt;').split('>').join('&gt;') + '</b></code>';
-                    this._element.appendChild(typeLine);
-                }
-                if (denotation) {
-                    const denotationLine = this._host.document.createElement('div');
-                    denotationLine.className = 'sidebar-view-item-value-line-border';
-                    denotationLine.innerHTML = 'denotation: <code><b>' + denotation + '</b></code>';
-                    this._element.appendChild(denotationLine);
-                }
-
-                const description = this._argument.description;
-                if (description) {
-                    const descriptionLine = this._host.document.createElement('div');
-                    descriptionLine.className = 'sidebar-view-item-value-line-border';
-                    descriptionLine.innerHTML = description;
-                    this._element.appendChild(descriptionLine);
-                }
-
-                const quantization = this._argument.quantization;
-                if (quantization) {
-                    const quantizationLine = this._host.document.createElement('div');
-                    quantizationLine.className = 'sidebar-view-item-value-line-border';
-                    const content = !Array.isArray(quantization) ? quantization : '<br><br>' + quantization.map((value) => '    ' + value).join('<br>');
-                    quantizationLine.innerHTML = '<span class=\'sidebar-view-item-value-line-content\'>quantization: ' + '<b>' + content + '</b></span>';
-                    this._element.appendChild(quantizationLine);
-                }
-
-                if (this._argument.location !== undefined) {
-                    const location = this._host.document.createElement('div');
-                    location.className = 'sidebar-view-item-value-line-border';
-                    location.innerHTML = 'location: ' + '<b>' + this._argument.location + '</b>';
-                    this._element.appendChild(location);
-                }
-
-                if (initializer) {
-                    const contentLine = this._host.document.createElement('pre');
-                    const valueLine = this._host.document.createElement('div');
-                    try {
-                        const state = initializer.state;
-                        if (state === null && this._host.save &&
-                            initializer.type.dataType && initializer.type.dataType !== '?' &&
-                            initializer.type.shape && initializer.type.shape.dimensions /*&& initializer.type.shape.dimensions.length > 0*/) {
-                            this._saveButton = this._host.document.createElement('div');
-                            this._saveButton.className = 'sidebar-view-item-value-expander';
-                            this._saveButton.innerHTML = '&#x1F4BE;';
-                            this._saveButton.addEventListener('click', () => {
-                                this._raise('export-tensor', initializer);
-                            });
-                            this._element.appendChild(this._saveButton);
-                        }
-
-                        valueLine.className = 'sidebar-view-item-value-line-border';
-                        contentLine.innerHTML = state || initializer.toString();
-                    }
-                    catch (err) {
-                        contentLine.innerHTML = err.toString();
-                        this._raise('error', err);
-                    }
-                    valueLine.appendChild(contentLine);
-                    this._element.appendChild(valueLine);
-                }
-            }
-            else {
-                this._expander.className = 'sidebar-view-item-value-expander codicon codicon-chevron-down';
-                while (this._element.childElementCount > 3) {
-                    this._element.removeChild(this._element.lastChild);
-                }
-            }
-        }
-    }
-
-    on(event, callback) {
-        this._events = this._events || {};
-        this._events[event] = this._events[event] || [];
-        this._events[event].push(callback);
-    }
-
-    _raise(event, data) {
-        if (this._events && this._events[event]) {
-            for (const callback of this._events[event]) {
-                callback(this, data);
-            }
-        }
-    }
-
-    show(initializer){
-        const quantization = this._argument.quantization;
-        const type = this._argument.type;
-        const location = this._argument.location !== undefined;
-        if (type || initializer || quantization || location) {
-            this._expander = this._host.document.createElement('div');
-            this._edit = this._host.document.createElement('div');
-            this._expander.className = 'sidebar-view-item-value-expander codicon codicon-chevron-down';
-            this._edit.className = 'sidebar-view-item-value-edit codicon codicon-edit';
-            this._expander.addEventListener('click', () => {
-                this.toggle();
-            });
-            this._edit.addEventListener('click', () => {
-                this.edit();
-            });
-            this._element.appendChild(this._expander);
-            this._element.appendChild(this._edit);
-        }
-
-        let name = this._argument.name || '';
-        this._hasId = name ? true : false;
-        this._hasKind = initializer && initializer.kind ? true : false;
-        if (this._hasId || (!this._hasKind && !type)) {
-            this._hasId = true;
-            const nameLine = this._host.document.createElement('div');
-            nameLine.className = 'sidebar-view-item-value-line';
-            if (typeof name !== 'string') {
-                throw new Error("Invalid argument identifier '" + JSON.stringify(name) + "'.");
-            }
-            name = name.split('\n').shift(); // custom argument id
-            name = name || ' ';
-            nameLine.innerHTML = '<span class=\'sidebar-view-item-value-line-content\'>name: <b>' + name + '</b></span>';
-            this._element.appendChild(nameLine);
-        }
-        else if (this._hasKind) {
-            const kindLine = this._host.document.createElement('div');
-            kindLine.className = 'sidebar-view-item-value-line';
-            kindLine.innerHTML = 'kind: <b>' + initializer.kind + '</b>';
-            this._element.appendChild(kindLine);
-        }
-        else if (type) {
-            const typeLine = this._host.document.createElement('div');
-            typeLine.className = 'sidebar-view-item-value-line-border';
-            typeLine.innerHTML = 'type: <code><b>' + type.toString().split('<').join('&lt;').split('>').join('&gt;') + '</b></code>';
-            this._element.appendChild(typeLine);
-        }
-    }
-
-    edit(){
-        while (this._element.childElementCount) {
-            this._element.removeChild(this._element.lastChild);
-        }
-
-        if(this._isCustom === true){
-            const input = this._host.document.getElementById(this._title + this._index);
-            input.disabled = false;
-            this._attributeName = input.value;
-        }
-
-        const initializer = this._argument.initializer;
-        const quantization = this._argument.quantization;
-        let type = this._argument.type;
-        const location = this._argument.location !== undefined;
-        if (type || initializer || quantization || location) {
-            this._save = this._host.document.createElement('div');
-            this._cancel = this._host.document.createElement('div');
-            this._save.className = 'sidebar-view-item-value-save codicon codicon-save';
-            this._cancel.className = 'sidebar-view-item-value-cancel codicon codicon-discard';
-            this._save.addEventListener('click', (e) => {
-                e.preventDefault();
-                this.save();
-            });
-            this._cancel.addEventListener('click', () => {
-                this.cancel();
-            });
-            this._element.appendChild(this._cancel);
-            this._element.appendChild(this._save);
-        }
-
-        let name = this._argument.name || '';
-        this._hasId = name ? true : false;
-        this._hasKind = initializer && initializer.kind ? true : false;
-        if (this._hasId || (!this._hasKind && !type)) {
-            this._hasId = true;
-            const nameLine = this._host.document.createElement('div');
-            const nameValue = this._host.document.createElement('input');
-            nameValue.setAttribute('type', 'text');
-            nameLine.className = 'sidebar-view-item-value-line';
-            nameValue.className = 'sidebar-view-item-value-line-inputs';
-            if (typeof name !== 'string') {
-                throw new Error("Invalid argument identifier '" + JSON.stringify(name) + "'.");
-            }
-            name = name.split('\n').shift(); // custom argument id
-            name = name || ' ';
-            nameValue.setAttribute('value', name);
-            nameLine.innerHTML = '<span class=\'sidebar-view-item-value-line-content\'>name: </span>';
-            nameLine.appendChild(nameValue);
-            this._element.appendChild(nameLine);
-        }
-        else if (this._hasKind) {
-            const kindLine = this._host.document.createElement('div');
-            kindLine.className = 'sidebar-view-item-value-line';
-            kindLine.innerHTML = 'kind: <b>' + initializer.kind + '</b>';
-            this._element.appendChild(kindLine);
-        }
-        else if (type) {
-            const typeLine = this._host.document.createElement('div');
-            typeLine.className = 'sidebar-view-item-value-line-border';
-            typeLine.innerHTML = 'type: <code><b>' + type.toString().split('<').join('&lt;').split('>').join('&gt;') + '</b></code>';
-            this._element.appendChild(typeLine);
-        }
-        if (this._hasId && this._hasKind) {
-            const kindLine = this._host.document.createElement('div');
-            kindLine.className = 'sidebar-view-item-value-line-border';
-            kindLine.innerHTML = 'kind: ' + '<b>' + initializer.kind + '</b>';
-            this._element.appendChild(kindLine);
-        }
-        let denotation = null;
-        if (this._argument.type) {
-            type = this._argument.type.toString();
-            denotation = this._argument.type.denotation || null;
-        }
-        if (type && (this._hasId || this._hasKind)) {
-            const typeLine = this._host.document.createElement('div');
-            const typeSelect = this._host.document.createElement('select');
-            const shape = this._host.document.createElement('input');
-            typeLine.className = 'sidebar-view-item-value-line-border';
-            typeSelect.className = 'sidebar-view-item-value-line-type-select';
-            shape.className = 'sidebar-view-item-value-line-shape-input';
-            this._select = typeSelect;
-            this._shape = shape;
-            typeLine.innerText = 'type: ';
-            shape.setAttribute('value', this._argument.type.shape.dimensions.toString());
-            for(const type of tensorType){
-                const option = this._host.document.createElement('option');
-                option.setAttribute('value', type);
-                option.innerText = type.toLowerCase();
-                if(type.toLowerCase() === this._argument.type.dataType){
-                    option.setAttribute('selected', 'selected');
-                }
-                typeSelect.appendChild(option);
-            }
-            typeLine.appendChild(typeSelect);
-            typeLine.appendChild(shape);
-            this._element.appendChild(typeLine);
-        }
-        if (denotation) {
-            const denotationLine = this._host.document.createElement('div');
-            denotationLine.className = 'sidebar-view-item-value-line-border';
-            denotationLine.innerHTML = 'denotation: <code><b>' + denotation + '</b></code>';
-            this._element.appendChild(denotationLine);
-        }
-
-        const description = this._argument.description;
-        if (description) {
-            const descriptionLine = this._host.document.createElement('div');
-            descriptionLine.className = 'sidebar-view-item-value-line-border';
-            descriptionLine.innerHTML = description;
-            this._element.appendChild(descriptionLine);
-        }
-
-        if (quantization) {
-            const quantizationLine = this._host.document.createElement('div');
-            quantizationLine.className = 'sidebar-view-item-value-line-border';
-            const content = !Array.isArray(quantization) ? quantization : '<br><br>' + quantization.map((value) => '    ' + value).join('<br>');
-            quantizationLine.innerHTML = '<span class=\'sidebar-view-item-value-line-content\'>quantization: ' + '<b>' + content + '</b></span>';
-            this._element.appendChild(quantizationLine);
-        }
-
-        if (this._argument.location !== undefined) {
-            const location = this._host.document.createElement('div');
-            location.className = 'sidebar-view-item-value-line-border';
-            location.innerHTML = 'location: ' + '<b>' + this._argument.location + '</b>';
-            this._element.appendChild(location);
-        }
-
-        function resize(obj) {
-            obj.style.height = '1px';
-            obj.style.height = (12 + obj.scrollHeight) + 'px';
-        }
-
-        if (initializer) {
-            const contentLine = this._host.document.createElement('textarea');
-            const valueLine = this._host.document.createElement('div');
-            try {
-                const state = initializer.state;
-                if (state === null && this._host.save &&
-                    initializer.type.dataType && initializer.type.dataType !== '?' &&
-                    initializer.type.shape && initializer.type.shape.dimensions /*&& initializer.type.shape.dimensions.length > 0*/) {
-                    this._saveButton = this._host.document.createElement('div');
-                    this._saveButton.className = 'sidebar-view-item-value-expander';
-                    this._saveButton.innerHTML = '&#x1F4BE;';
-                    this._saveButton.addEventListener('click', () => {
-                        this._raise('export-tensor', initializer);
-                    });
-                    this._element.appendChild(this._saveButton);
-                }
-                this._data = contentLine;
-                valueLine.className = 'sidebar-view-item-value-line-border';
-                contentLine.className = 'sidebar-view-item-value-line-textarea';
-                contentLine.innerHTML = state || initializer.toString();
-                contentLine.style.height = 150 + contentLine.scrollHeight + 'px';
-            }
-            catch (err) {
-                contentLine.innerHTML = err.toString();
-                this._raise('error', err);
-            }
-            valueLine.appendChild(contentLine);
-            this._element.appendChild(valueLine);
-        }
-    }
-
-    save(){
-        const type = this._select.value.toLowerCase();
-
-        if (!this.check()) {
-            vscode.postMessage({
-                command: 'alert',
-                text: 'FORMAT ERROR : Please enter commas and numbers only.'
-            });
-            return;
-        }
-
-        let shape = this._shape.value;
-        shape = '{ "data": [' + shape + '] }';
-        shape = JSON.parse(shape).data;
-
-        this._editObject._arguments._isChanged = true;
-
-        if (this._argument._initializer) {
-            let data;
-            if (this._data) {
-                data = this._data.value;
-            }
-            
-            const currentType = this._argument._type.dataType;
-            
-            let result;
-            if (data && type === currentType && shape === this._argument._type._shape._dimensions ) {
-                result = this.editBuffer(data, type, shape);
-            } else if (data) {
-                result = this.changeBufferType(type, data, shape);
-            }
-
-            if (!result) {
-                vscode.postMessage({
-                    command: 'alert',
-                    text: 'VALIDATION ERROR : Please check your buffer data again.'
-                });
-                return;
-            }
-        } else {
-            this._editObject._arguments._isChanged = false;
-        }
-
-        this._editObject._arguments._type._dataType = type;
-        
-        this._editObject._arguments._type._shape._dimensions = shape;
-        const name = this._argument.name.split('\n');
-        const nameValue = this._element.childNodes[2].lastChild.value;
-        name[0] = nameValue;
-        this._editObject._arguments._name = name[0];
-
-        if (this._isCustom === true) {
-            const input = this._host.document.getElementById(this._title + this._index);
-            input.disabled = true;
-            this._tensors._name = input.value;
-        }
-
-        vscode.postMessage({
-            command : 'edit',
-            type : 'tensor',
-            data : this._editObject
-        });
-    }
-
-    cancel(){
-        if (this._isCustom === true) {
-            const input = this._host.document.getElementById('input' + this._index);
-            input.disabled = true;
-        }
-
-        while (this._element.childElementCount) {
-            this._element.removeChild(this._element.lastChild);
-        }
-        const initializer = this._argument.initializer;
-        this.show(initializer);
-    }
-
-    check(){
-        for(const ch of this._shape.value){
-            if(ch !== ',' && (ch>'9' || ch < '0')){
-                return false;
-            }
-        }
-        return true;
-    }
-    
-    compareData(bufferArr, originalArr, original, type) {
-    
-        for (let i = 0; i < originalArr.length; i++) {
-    
-            /* compare string formatted buffer data */
-            if (originalArr[i] !== bufferArr[i]) {
-    
-                /* when data change detected, update buffer according to type */
-                var buffer = new ArrayBuffer(8);
-                const view = new DataView(buffer);
-                switch (type) {
-                    case 0: // float32
-                        view.setFloat32(0, parseFloat(bufferArr[i]), true);
-                        for (let j = 0; j < 4; j++) {
-                            original[i * 4 + j] = view.getUint8(j);
-                        }
-                        break;
-                    case 1: // float16
-                        view.setFloat16(0, parseFloat(bufferArr[i]), true);
-                        for (let j = 0; j < 2; j++) {
-                            original[i * 2 + j] = view.getUint8(j);
-                        }
-                        break;
-                    case 2: // int32
-                        view.setInt32(0, parseInt(bufferArr[i]), true);
-                        for (let j = 0; j < 4; j++) {
-                            original[i * 4 + j] = view.getUint8(j);
-                        }
-                        break;
-                    case 3: // uint8
-                        view.setUint8(0, parseUint(bufferArr[i]), true);
-                        original[i] = view.getUint8(0);
-                        break;
-                    case 4: // int64
-                        view.setBigInt64(0, BigInt(parseInt(bufferArr[i])), true);
-                        for (let j = 0; j < 8; j++) {
-                            original[i * 8 + j] = view.getUint8(j);
-                        }
-                        break;
-                    case 5: // string
-                        break;
-                    case 6: // bool
-                        if (bufferArr[i] === 'false' || bufferArr[i] - 0 === 0) {
-                            original[i] = 0;
-                        } else {
-                            original[i] = 1;
-                        }
-                        break;
-                    case 7: // int16
-                        view.setInt16(0, parseInt(bufferArr[i]), true);
-                        for (let j = 0; j < 2; j++) {
-                            original[i * 2 + j] = view.getUint8(j);
-                        }
-                        break;
-                    case 8:
-                        break;
-                    case 9: // int8
-                        view.setInt8(0, parseInt(bufferArr[i]), true);
-                        original[i] = view.getUint8(0);
-                        break;
-                    case 10: // float64
-                        view.setFloat64(0, parseFloat(bufferArr[i]), true);
-                        for (let j = 0; j < 8; j++) {
-                            original[i * 8 + j] = view.getUint8(j);
-                        }
-                        break;
-                    case 11:
-                        break;
-                    case 12: // uint64
-                        view.setBigUint64(0, BigInt(parseInt(bufferArr[i])), true);
-                        for (let j = 0; j < 8; j++) {
-                            original[i * 8 + j] = view.getUint8(j);
-                        }
-                        break;
-                    case 13:
-                        break;
-                    case 14:
-                        break;
-                    case 15: // uint32
-                        view.setUint32(0, parseInt(bufferArr[i]), true);
-                        for (let j = 0; j < 4; j++) {
-                            original[i * 4 + j] = view.getUint8(j);
-                        }
-                        break;
-                }
-            }
-        }
-
-        const newBuffer = [];
-
-        for(let i = 0; i < Object.keys(original).length ; i++){
-            newBuffer.push(original[i]);
-        }
-
-        this._editObject._arguments._initializer._data = newBuffer;
-    }
-    
-    removeBracket(buffer) {
-        var str = buffer;
-        str = str.replace(/\[/g, "");
-        str = str.replace(/\]/g, "");
-        str = str.replace(/\n/g, "");
-        str = str.replace(/ /g, "");
-        const arr = str.split(",");
-        return arr;
-    }
-    
-    validationCheck(modified, shape) {
-        /* data validation - bracket check */
-        const stack = [];
-        for (let i = 0; i < modified.length; i++) {
-            if (modified.charAt(i) === '[') {
-                stack.push('[');
-            } else if (modified.charAt(i) === ']') {
-                if (stack[stack.length - 1] === '[') {
-                    stack.pop();
-                } else {
-                    // alert(error! Brackets do not match);
-                    return;
-                }
-        }
-        }
-        if (stack.length) {
-            // alert(error! Brackets do not match);
-            return;
-        }
-
-
-        /* parse data to string array */
-        var modifiedArr = this.removeBracket(modified);
-
-
-        /* data validation - shape count */ 
-        var shapeCnt = 1;
-        for (let i = 0; i < shape.length; i++) {
-            shapeCnt *= shape[i];
-        }
-        if (modifiedArr.length !== shapeCnt) {
-            // alert(error! Shape and data count does not match);
-            return;
-        }
-
-        return modifiedArr;
-    }
-    
-    /* buffer data modified - type change NOT allowed simultaneously */
-    editBuffer(modified, currentType, shape) {
-        const modifiedArr = this.validationCheck(modified, shape);
-
-        if (!modifiedArr) {
-            return;
-        }
-    
-        const originalArr = this.removeBracket(this._argument._initializer.toString()); //---> 파일 이동 후 원본데이터 가져오면 주석 해제해서 쓰기
-    
-        /* compare changed elements and update data */
-        const types = ['float32', 'float16', 'int32', 'uint8', 'int64', 'string', 'boolean', 'int16',
-            'complex64', 'int8', 'float64', 'complex128', 'uint64', 'resource', 'variant', 'uint32'];
-        if (currentType === 'string') {
-            this.changeBufferType("string", modified, shape);
-        } else {
-            this.compareData(modifiedArr, originalArr, this._editObject._arguments._initializer._data, types.indexOf(currentType.toLowerCase()));
-        }
-        return 1;
-    }
-    
-    /* buffer type modified - data change NOT detected */
-    changeBufferType(newType, modified, shape) {
-        // original =    textarea.value
-        const modifiedArr = this.validationCheck(modified, shape); //---> 파일 이동 후 원본데이터 가져오면 주석 해제해서 쓰기
-        
-        if (!modifiedArr) {
-            return;
-        }
-
-        const types = ['float32', 'float16', 'int32', 'uint8', 'int64', 'string', 'boolean', 'int16',
-            'complex64', 'int8', 'float64', 'complex128', 'uint64', 'resource', 'variant', 'uint32'];
-        
-        // 0:float, 1:int, 2:uint, 3:string, 4:boolean, 5:complex, 6:resource, 7:variant
-        const typeclass = [0, 0, 1, 2, 1, 3, 4, 1, 5, 1, 0, 5, 2, 6, 7, 2];
-        const bits = [32, 16, 32, 8, 64, 0, 8, 16, 64, 8, 64, 128, 64, 0, 0, 32];
-    
-        const buffer = new ArrayBuffer(8);
-        const view = new DataView(buffer);
-    
-        const newTypeIndex = types.indexOf(newType.toLowerCase());
-    
-        let newArray = [];
-    
-        /* string -> ? or ? -> Float or ? -> Int or ? -> Uint */
-        if (typeclass[newTypeIndex] === 0) { // new type : float
-            for (let i = 0; i < modifiedArr.length; i++) {
-                let data;
-                try {
-                    if (modifiedArr[i] === 'true') {
-                        data = 1;
-                    } else if (modifiedArr[i] === 'false') {
-                        data = 0;
-                    } else {
-                        data = parseFloat(modifiedArr[i]);
-                    }
-                } catch (err) {
-                    return;
-                }
-                if (bits[newTypeIndex] === 16) { // float16
-                    view.setFloat16(0, data, true);
-                } else if (bits[newTypeIndex] === 32) { // float32
-                    view.setFloat32(0, data, true);
-                } else if (bits[newTypeIndex] === 64) { // float64
-                    view.setFloat64(0, data, true);
-                }
-                for (let j = 0; j < bits[newTypeIndex] / 8; j++) {
-                    newArray.push(view.getUint8(j));
-                }
-            }
-        } else if (typeclass[newTypeIndex] === 2 || typeclass[newTypeIndex] === 1) { // new type : int or uint
-            for (let i = 0; i < modifiedArr.length; i++) {
-                let data = parseInt(modifiedArr[i]);
-                try {
-                    if (modifiedArr[i] === 'true') {
-                        data = 1;
-                    } else if (modifiedArr[i] === 'false') {
-                        data = 0;
-                    } else {
-                        data = parseInt(modifiedArr[i]);
-                    }
-                } catch (err) {
-                    return;
-                }
-
-                if (typeclass[newTypeIndex] === 1) { // int
-                    if (bits[newTypeIndex] === 8) { // int8
-                        view.setInt8(0, data, true);
-                    } else if (bits[newTypeIndex] === 16) { // int16
-                        view.setInt16(0, data, true);
-                    } else if (bits[newTypeIndex] === 32) { // int32
-                        view.setInt32(0, data, true);
-                    } else if (bits[newTypeIndex] === 64) { // int64
-                        view.setBigInt64(0, BigInt(parseInt(String(data))), true);
-                    }
-                } else { // uint
-                    if (data < 0) {
-                        return;
-                    }
-
-                    if (bits[newTypeIndex] === 8) { // uint8
-                        view.setUint8(0, data, true);
-                    } else if (bits[newTypeIndex] === 32) { // uint32
-                        view.setUint32(0, data, true);
-                    } else if (bits[newTypeIndex] === 64) { // uint64
-                        view.setBigUint64(0, BigInt(parseInt(String(data))), true);
-                    }
-                }
-                for (let j = 0; j < bits[newTypeIndex] / 8; j++) {
-                    newArray.push(view.getUint8(j));
-                }
-            }
-        
-        } else if (typeclass[newTypeIndex] === 4) { // current type : boolean or new type : boolean
-            for (let i = 0; i < modifiedArr.length; i++) {
-                if (modifiedArr[i]) {
-                    newArray.push(1);
-                } else {
-                    newArray.push(0);
-                }
-            }
-        }
-        /* ? -> String */
-        else if (typeclass[newTypeIndex] === 3) {
-            for (let i = 0; i < modifiedArr.length; i++) {
-                var str = String(modifiedArr[i]);
-                for (let j = 0; j < str.length; j++) {
-                    newArray.push(str.charCodeAt(j));
-                }
-            }
-        }
-
-        this._editObject._arguments._initializer._data = newArray;
-
-        return 1;
-    }
-};
-
-sidebar.ModelSidebar = class {
-
-    constructor(host, model, graph) {
-        this._host = host;
-        this._model = model;
-        this._elements = [];
-
-        if (model.format) {
-            this._addProperty('format', new sidebar.ValueTextView(this._host, model.format));
-        }
-        if (model.producer) {
-            this._addProperty('producer', new sidebar.ValueTextView(this._host, model.producer));
-        }
-        if (model.source) {
-            this._addProperty('source', new sidebar.ValueTextView(this._host, model.source));
-        }
-        if (model.name) {
-            this._addProperty('name', new sidebar.ValueTextView(this._host, model.name));
-        }
-        if (model.version) {
-            this._addProperty('version', new sidebar.ValueTextView(this._host, model.version));
-        }
-        if (model.description) {
-            this._addProperty('description', new sidebar.ValueTextView(this._host, model.description));
-        }
-        if (model.author) {
-            this._addProperty('author', new sidebar.ValueTextView(this._host, model.author));
-        }
-        if (model.company) {
-            this._addProperty('company', new sidebar.ValueTextView(this._host, model.company));
-        }
-        if (model.license) {
-            this._addProperty('license', new sidebar.ValueTextView(this._host, model.license));
-        }
-        if (model.domain) {
-            this._addProperty('domain', new sidebar.ValueTextView(this._host, model.domain));
-        }
-        if (model.imports) {
-            this._addProperty('imports', new sidebar.ValueTextView(this._host, model.imports));
-        }
-        if (model.runtime) {
-            this._addProperty('runtime', new sidebar.ValueTextView(this._host, model.runtime));
-        }
-
-        const metadata = model.metadata;
-        if (metadata) {
-            for (const property of model.metadata) {
-                this._addProperty(property.name, new sidebar.ValueTextView(this._host, property.value));
-            }
-        }
-
-        const graphs = Array.isArray(model.graphs) ? model.graphs : [];
-        if (graphs.length > 1) {
-            const graphSelector = new sidebar.SelectView(this._host, model.graphs, graph);
-            graphSelector.on('change', (sender, data) => {
-                this._raise('update-active-graph', data);
-            });
-            this._addProperty('subgraph', graphSelector);
-        }
-
-        if (graph) {
-            if (graph.version) {
-                this._addProperty('version', new sidebar.ValueTextView(this._host, graph.version));
-            }
-            if (graph.type) {
-                this._addProperty('type', new sidebar.ValueTextView(this._host, graph.type));
-            }
-            if (graph.tags) {
-                this._addProperty('tags', new sidebar.ValueTextView(this._host, graph.tags));
-            }
-            if (graph.description) {
-                this._addProperty('description', new sidebar.ValueTextView(this._host, graph.description));
-            }
-            if (Array.isArray(graph.inputs) && graph.inputs.length > 0) {
-                this._addHeader('Inputs');
-                for (const input of graph.inputs) {
-                    this.addArgument(input.name, input);
-                }
-            }
-            if (Array.isArray(graph.outputs) && graph.outputs.length > 0) {
-                this._addHeader('Outputs');
-                for (const output of graph.outputs) {
-                    this.addArgument(output.name, output);
-                }
-            }
-        }
-
-        const separator = this._host.document.createElement('div');
-        separator.className = 'sidebar-view-separator';
-        this._elements.push(separator);
-    }
-
-    render() {
-        return this._elements;
-    }
-
-    _addHeader(title) {
-        const headerElement = this._host.document.createElement('div');
-        headerElement.className = 'sidebar-view-header';
-        headerElement.innerText = title;
-        this._elements.push(headerElement);
-    }
-
-    _addProperty(name, value) {
-        const item = new sidebar.NameValueView(this._host, name, value);
-        this._elements.push(item.render());
-    }
-
-    addArgument(name, argument) {
-        const attributes = {
-            title: 'model',
-            index: 0,
-            this: false,
-            name: name,
-            nodeIdx: 0,
-            subgraphIdx: 0,
-            visible: false,
-        };
-        const view = new sidebar.ParameterView(this._host, argument, attributes);
-        view.toggle();
-        const item = new sidebar.NameValueView(this._host, name, view);
-        this._elements.push(item.render());
-    }
-
-    on(event, callback) {
-        this._events = this._events || {};
-        this._events[event] = this._events[event] || [];
-        this._events[event].push(callback);
-    }
-
-    _raise(event, data) {
-        if (this._events && this._events[event]) {
-            for (const callback of this._events[event]) {
-                callback(this, data);
-            }
-        }
-    }
-};
-
-sidebar.DocumentationSidebar = class {
-
-    constructor(host, metadata) {
-        this._host = host;
-        this._metadata = metadata;
-    }
-
-    render() {
-        if (!this._elements) {
-            this._elements = [];
-
-            const type = sidebar.DocumentationSidebar.formatDocumentation(this._metadata);
-
-            const element = this._host.document.createElement('div');
-            element.setAttribute('class', 'sidebar-view-documentation');
-
-            this._append(element, 'h1', type.name);
-
-            if (type.summary) {
-                this._append(element, 'p', type.summary);
-            }
-
-            if (type.description) {
-                this._append(element, 'p', type.description);
-            }
-
-            if (Array.isArray(type.attributes) && type.attributes.length > 0) {
-                this._append(element, 'h2', 'Attributes');
-                const attributes = this._append(element, 'dl');
-                for (const attribute of type.attributes) {
-                    this._append(attributes, 'dt', attribute.name + (attribute.type ? ': <tt>' + attribute.type + '</tt>' : ''));
-                    this._append(attributes, 'dd', attribute.description);
-                }
-                element.appendChild(attributes);
-            }
-
-            if (Array.isArray(type.inputs) && type.inputs.length > 0) {
-                this._append(element, 'h2', 'Inputs' + (type.inputs_range ? ' (' + type.inputs_range + ')' : ''));
-                const inputs = this._append(element, 'dl');
-                for (const input of type.inputs) {
-                    this._append(inputs, 'dt', input.name + (input.type ? ': <tt>' + input.type + '</tt>' : '') + (input.option ? ' (' + input.option + ')' : ''));
-                    this._append(inputs, 'dd', input.description);
-                }
-            }
-
-            if (Array.isArray(type.outputs) && type.outputs.length > 0) {
-                this._append(element, 'h2', 'Outputs' + (type.outputs_range ? ' (' + type.outputs_range + ')' : ''));
-                const outputs = this._append(element, 'dl');
-                for (const output of type.outputs) {
-                    this._append(outputs, 'dt', output.name + (output.type ? ': <tt>' + output.type + '</tt>' : '') + (output.option ? ' (' + output.option + ')' : ''));
-                    this._append(outputs, 'dd', output.description);
-                }
-            }
-
-            if (Array.isArray(type.type_constraints) && type.type_constraints.length > 0) {
-                this._append(element, 'h2', 'Type Constraints');
-                const typeConstraints = this._append(element, 'dl');
-                for (const typeConstraint of type.type_constraints) {
-                    this._append(typeConstraints, 'dt', typeConstraint.type_param_str + ': ' + typeConstraint.allowed_type_strs.map((item) => '<tt>' + item + '</tt>').join(', '));
-                    this._append(typeConstraints, 'dd', typeConstraint.description);
-                }
-            }
-
-            if (Array.isArray(type.examples) && type.examples.length > 0) {
-                this._append(element, 'h2', 'Examples');
-                for (const example of type.examples) {
-                    this._append(element, 'h3', example.summary);
-                    this._append(element, 'pre', example.code);
-                }
-            }
-
-            if (Array.isArray(type.references) && type.references.length > 0) {
-                this._append(element, 'h2', 'References');
-                const references = this._append(element, 'ul');
-                for (const reference of type.references) {
-                    this._append(references, 'li', reference.description);
-                }
-            }
-
-            if (type.domain && type.version && type.support_level) {
-                this._append(element, 'h2', 'Support');
-                this._append(element, 'dl', 'In domain <tt>' + type.domain + '</tt> since version <tt>' + type.version + '</tt> at support level <tt>' + type.support_level + '</tt>.');
-            }
-
-            if (!this._host.type !== 'Electron') {
-                element.addEventListener('click', (e) => {
-                    if (e.target && e.target.href) {
-                        const link = e.target.href;
-                        if (link.startsWith('http://') || link.startsWith('https://')) {
-                            e.preventDefault();
-                            this._raise('navigate', { link: link });
-                        }
-                    }
-                });
-            }
-
-            this._elements = [ element ];
-
-            const separator = this._host.document.createElement('div');
-            separator.className = 'sidebar-view-separator';
-            this._elements.push(separator);
-        }
-        return this._elements;
-    }
-
-    on(event, callback) {
-        this._events = this._events || {};
-        this._events[event] = this._events[event] || [];
-        this._events[event].push(callback);
-    }
-
-    _raise(event, data) {
-        if (this._events && this._events[event]) {
-            for (const callback of this._events[event]) {
-                callback(this, data);
-            }
-        }
-    }
-
-    _append(parent, type, content) {
-        const element = this._host.document.createElement(type);
-        if (content) {
-            element.innerHTML = content;
-        }
-        parent.appendChild(element);
-        return element;
-    }
-
-    static formatDocumentation(source) {
-        if (source) {
-            const generator = new markdown.Generator();
-            const target = {};
-            if (source.name !== undefined) {
-                target.name = source.name;
-            }
-            if (source.module !== undefined) {
-                target.module = source.module;
-            }
-            if (source.category !== undefined) {
-                target.category = source.category;
-            }
-            if (source.summary !== undefined) {
-                target.summary = generator.html(source.summary);
-            }
-            if (source.description !== undefined) {
-                target.description = generator.html(source.description);
-            }
-            if (Array.isArray(source.attributes)) {
-                target.attributes = source.attributes.map((source) => {
-                    const target = {};
-                    target.name = source.name;
-                    if (source.type !== undefined) {
-                        target.type = source.type;
-                    }
-                    if (source.option !== undefined) {
-                        target.option = source.option;
-                    }
-                    if (source.optional !== undefined) {
-                        target.optional = source.optional;
-                    }
-                    if (source.required !== undefined) {
-                        target.required = source.required;
-                    }
-                    if (source.minimum !== undefined) {
-                        target.minimum = source.minimum;
-                    }
-                    if (source.src !== undefined) {
-                        target.src = source.src;
-                    }
-                    if (source.src_type !== undefined) {
-                        target.src_type = source.src_type;
-                    }
-                    if (source.description !== undefined) {
-                        target.description = generator.html(source.description);
-                    }
-                    if (source.default !== undefined) {
-                        target.default = source.default;
-                    }
-                    if (source.visible !== undefined) {
-                        target.visible = source.visible;
-                    }
-                    return target;
-                });
-            }
-            if (Array.isArray(source.inputs)) {
-                target.inputs = source.inputs.map((source) => {
-                    const target = {};
-                    target.name = source.name;
-                    if (source.type !== undefined) {
-                        target.type = source.type;
-                    }
-                    if (source.description !== undefined) {
-                        target.description = generator.html(source.description);
-                    }
-                    if (source.default !== undefined) {
-                        target.default = source.default;
-                    }
-                    if (source.src !== undefined) {
-                        target.src = source.src;
-                    }
-                    if (source.list !== undefined) {
-                        target.list = source.list;
-                    }
-                    if (source.isRef !== undefined) {
-                        target.isRef = source.isRef;
-                    }
-                    if (source.typeAttr !== undefined) {
-                        target.typeAttr = source.typeAttr;
-                    }
-                    if (source.numberAttr !== undefined) {
-                        target.numberAttr = source.numberAttr;
-                    }
-                    if (source.typeListAttr !== undefined) {
-                        target.typeListAttr = source.typeListAttr;
-                    }
-                    if (source.option !== undefined) {
-                        target.option = source.option;
-                    }
-                    if (source.optional !== undefined) {
-                        target.optional = source.optional;
-                    }
-                    if (source.visible !== undefined) {
-                        target.visible = source.visible;
-                    }
-                    return target;
-                });
-            }
-            if (Array.isArray(source.outputs)) {
-                target.outputs = source.outputs.map((source) => {
-                    const target = {};
-                    target.name = source.name;
-                    if (source.type) {
-                        target.type = source.type;
-                    }
-                    if (source.description !== undefined) {
-                        target.description = generator.html(source.description);
-                    }
-                    if (source.list !== undefined) {
-                        target.list = source.list;
-                    }
-                    if (source.typeAttr !== undefined) {
-                        target.typeAttr = source.typeAttr;
-                    }
-                    if (source.typeListAttr !== undefined) {
-                        target.typeListAttr = source.typeAttr;
-                    }
-                    if (source.numberAttr !== undefined) {
-                        target.numberAttr = source.numberAttr;
-                    }
-                    if (source.isRef !== undefined) {
-                        target.isRef = source.isRef;
-                    }
-                    if (source.option !== undefined) {
-                        target.option = source.option;
-                    }
-                    return target;
-                });
-            }
-            if (Array.isArray(source.references)) {
-                target.references = source.references.map((source) => {
-                    if (source) {
-                        target.description = generator.html(source.description);
-                    }
-                    return target;
-                });
-            }
-            if (source.version !== undefined) {
-                target.version = source.version;
-            }
-            if (source.operator !== undefined) {
-                target.operator = source.operator;
-            }
-            if (source.identifier !== undefined) {
-                target.identifier = source.identifier;
-            }
-            if (source.package !== undefined) {
-                target.package = source.package;
-            }
-            if (source.support_level !== undefined) {
-                target.support_level = source.support_level;
-            }
-            if (source.min_input !== undefined) {
-                target.min_input = source.min_input;
-            }
-            if (source.max_input !== undefined) {
-                target.max_input = source.max_input;
-            }
-            if (source.min_output !== undefined) {
-                target.min_output = source.min_output;
-            }
-            if (source.max_input !== undefined) {
-                target.max_output = source.max_output;
-            }
-            if (source.inputs_range !== undefined) {
-                target.inputs_range = source.inputs_range;
-            }
-            if (source.outputs_range !== undefined) {
-                target.outputs_range = source.outputs_range;
-            }
-            if (source.examples !== undefined) {
-                target.examples = source.examples;
-            }
-            if (source.constants !== undefined) {
-                target.constants = source.constants;
-            }
-            if (source.type_constraints !== undefined) {
-                target.type_constraints = source.type_constraints;
-            }
-            return target;
-        }
-        return '';
-    }
-};
-
-sidebar.FindSidebar = class {
-
-    constructor(host, element, graph) {
-        this._host = host;
-        this._graphElement = element;
-        this._graph = graph;
-        this._contentElement = this._host.document.createElement('div');
-        this._contentElement.setAttribute('class', 'sidebar-view-find');
-        this._searchElement = this._host.document.createElement('input');
-        this._searchElement.setAttribute('id', 'search');
-        this._searchElement.setAttribute('type', 'text');
-        this._searchElement.setAttribute('spellcheck', 'false');
-        this._searchElement.setAttribute('placeholder', 'Search...');
-        this._searchElement.setAttribute('style', 'width: 100%');
-        this._searchElement.addEventListener('input', (e) => {
-            this.update(e.target.value);
-            this._raise('search-text-changed', e.target.value);
-        });
-        this._resultElement = this._host.document.createElement('ol');
-        this._resultElement.addEventListener('click', (e) => {
-            this.select(e);
-        });
-        this._contentElement.appendChild(this._searchElement);
-        this._contentElement.appendChild(this._resultElement);
-    }
-
-    on(event, callback) {
-        this._events = this._events || {};
-        this._events[event] = this._events[event] || [];
-        this._events[event].push(callback);
-    }
-
-    _raise(event, data) {
-        if (this._events && this._events[event]) {
-            for (const callback of this._events[event]) {
-                callback(this, data);
-            }
-        }
-    }
-
-    select(e) {
-        const selection = [];
-        const id = e.target.id;
-
-        const nodesElement = this._graphElement.getElementById('nodes');
-        let nodeElement = nodesElement.firstChild;
-        while (nodeElement) {
-            if (nodeElement.id === id) {
-                selection.push(nodeElement);
-            }
-            nodeElement = nodeElement.nextSibling;
-        }
-
-        const edgePathsElement = this._graphElement.getElementById('edge-paths');
-        let edgePathElement = edgePathsElement.firstChild;
-        while (edgePathElement) {
-            if (edgePathElement.id === id) {
-                selection.push(edgePathElement);
-            }
-            edgePathElement = edgePathElement.nextSibling;
-        }
-
-        let initializerElement = this._graphElement.getElementById(id);
-        if (initializerElement) {
-            while (initializerElement.parentElement) {
-                initializerElement = initializerElement.parentElement;
-                if (initializerElement.id && initializerElement.id.startsWith('node-')) {
-                    selection.push(initializerElement);
-                    break;
-                }
-            }
-        }
-
-        if (selection.length > 0) {
-            this._raise('select', selection);
-        }
-    }
-
-    focus(searchText) {
-        this._searchElement.focus();
-        this._searchElement.value = '';
-        this._searchElement.value = searchText;
-        this.update(searchText);
-    }
-
-    update(searchText) {
-        while (this._resultElement.lastChild) {
-            this._resultElement.removeChild(this._resultElement.lastChild);
-        }
-
-        let terms = null;
-        let callback = null;
-        const unquote = searchText.match(new RegExp(/^'(.*)'|"(.*)"$/));
-        if (unquote) {
-            const term = unquote[1] || unquote[2];
-            terms = [ term ];
-            callback = (name) => {
-                return term === name;
-            };
-        }
-        else {
-            terms = searchText.trim().toLowerCase().split(' ').map((term) => term.trim()).filter((term) => term.length > 0);
-            callback = (name) => {
-                return terms.every((term) => name.toLowerCase().indexOf(term) !== -1);
-            };
-        }
-
-        const nodes = new Set();
-        const edges = new Set();
-
-        for (const node of this._graph.nodes.values()) {
-            const label = node.label;
-            const initializers = [];
-            if (label.class === 'graph-node' || label.class === 'graph-input') {
-                for (const input of label.inputs) {
-                    for (const argument of input.arguments) {
-                        if (argument.name && !edges.has(argument.name)) {
-                            const match = (argument, term) => {
-                                if (argument.name && argument.name.toLowerCase().indexOf(term) !== -1) {
-                                    return true;
-                                }
-                                if (argument.type) {
-                                    if (argument.type.dataType && term === argument.type.dataType.toLowerCase()) {
-                                        return true;
-                                    }
-                                    if (argument.type.shape) {
-                                        if (term === argument.type.shape.toString().toLowerCase()) {
-                                            return true;
-                                        }
-                                        if (argument.type.shape && Array.isArray(argument.type.shape.dimensions)) {
-                                            const dimensions = argument.type.shape.dimensions.map((dimension) => dimension ? dimension.toString().toLowerCase() : '');
-                                            if (term === dimensions.join(',')) {
-                                                return true;
-                                            }
-                                            if (dimensions.some((dimension) => term === dimension)) {
-                                                return true;
-                                            }
-                                        }
-                                    }
-                                }
-                                return false;
-                            };
-                            if (terms.every((term) => match(argument, term))) {
-                                if (!argument.initializer) {
-                                    const inputItem = this._host.document.createElement('li');
-                                    inputItem.innerText = '\u2192 ' + argument.name.split('\n').shift(); // custom argument id
-                                    inputItem.id = 'edge-' + argument.name;
-                                    this._resultElement.appendChild(inputItem);
-                                    edges.add(argument.name);
-                                }
-                                else {
-                                    initializers.push(argument);
-                                }
-                            }
-                        }
-                    }
-                }
-            }
-            if (label.class === 'graph-node') {
-                const name = label.value.name;
-                const type = label.value.type.name;
-                if (!nodes.has(label.id) &&
-                    ((name && callback(name) || (type && callback(type))))) {
-                    const nameItem = this._host.document.createElement('li');
-                    nameItem.innerText = '\u25A2 ' + (name || '[' + type + ']');
-                    nameItem.id = label.id;
-                    this._resultElement.appendChild(nameItem);
-                    nodes.add(label.id);
-                }
-            }
-            for (const argument of initializers) {
-                if (argument.name) {
-                    const initializeItem = this._host.document.createElement('li');
-                    initializeItem.innerText = '\u25A0 ' + argument.name.split('\n').shift(); // custom argument id
-                    initializeItem.id = 'initializer-' + argument.name;
-                    this._resultElement.appendChild(initializeItem);
-                }
-            }
-        }
-
-        for (const node of this._graph.nodes.values()) {
-            const label = node.label;
-            if (label.class === 'graph-node' || label.class === 'graph-output') {
-                for (const output of label.outputs) {
-                    for (const argument of output.arguments) {
-                        if (argument.name && !edges.has(argument.name) && terms.every((term) => argument.name.toLowerCase().indexOf(term) !== -1)) {
-                            const outputItem = this._host.document.createElement('li');
-                            outputItem.innerText = '\u2192 ' + argument.name.split('\n').shift(); // custom argument id
-                            outputItem.id = 'edge-' + argument.name;
-                            this._resultElement.appendChild(outputItem);
-                            edges.add(argument.name);
-                        }
-                    }
-                }
-            }
-        }
-
-        this._resultElement.style.display = this._resultElement.childNodes.length !== 0 ? 'block' : 'none';
-    }
-
-    get content() {
-        return this._contentElement;
-    }
-};
-
-sidebar.Formatter = class {
-
-    constructor(value, type, quote) {
-        this._value = value;
-        this._type = type;
-        this._quote = quote;
-        this._values = new Set();
-    }
-
-    toString() {
-        return this._format(this._value, this._type, this._quote);
-    }
-
-    _format(value, type, quote) {
-
-        if (typeof value === 'function') {
-            return value();
-        }
-        if (value && (value instanceof base.Int64 || value instanceof base.Uint64)) {
-            return value.toString();
-        }
-        if (Number.isNaN(value)) {
-            return 'NaN';
-        }
-        switch (type) {
-            case 'shape':
-                return value ? value.toString() : '(null)';
-            case 'shape[]':
-                if (value && !Array.isArray(value)) {
-                    throw new Error("Invalid shape '" + JSON.stringify(value) + "'.");
-                }
-                return value ? value.map((item) => item.toString()).join(', ') : '(null)';
-            case 'graph':
-                return value ? value.name : '(null)';
-            case 'graph[]':
-                return value ? value.map((graph) => graph.name).join(', ') : '(null)';
-            case 'tensor':
-                if (value && value.type && value.type.shape && value.type.shape.dimensions && value.type.shape.dimensions.length === 0) {
-                    return value.toString();
-                }
-                return '[...]';
-            case 'function':
-                return value.type.name;
-            case 'function[]':
-                return value ? value.map((item) => item.type.name).join(', ') : '(null)';
-            default:
-                break;
-        }
-        if (typeof value === 'string' && (!type || type !== 'string')) {
-            return quote ? '"' + value + '"' : value;
-        }
-        if (Array.isArray(value)) {
-            if (value.length === 0) {
-                return quote ? '[]' : '';
-            }
-            let ellipsis = false;
-            if (value.length > 1000) {
-                value = value.slice(0, 1000);
-                ellipsis = true;
-            }
-            const itemType = (type && type.endsWith('[]')) ? type.substring(0, type.length - 2) : null;
-            const array = value.map((item) => {
-                if (item && (item instanceof base.Int64 || item instanceof base.Uint64)) {
-                    return item.toString();
-                }
-                if (Number.isNaN(item)) {
-                    return 'NaN';
-                }
-                const quote = !itemType || itemType === 'string';
-                return this._format(item, itemType, quote);
-            });
-            if (ellipsis) {
-                array.push('\u2026');
-            }
-            return quote ? [ '[', array.join(', '), ']' ].join(' ') : array.join(', ');
-        }
-        if (value === null) {
-            return quote ? 'null' : '';
-        }
-        if (value === undefined) {
-            return 'undefined';
-        }
-        if (value !== Object(value)) {
-            return value.toString();
-        }
-        if (this._values.has(value)) {
-            return '\u2026';
-        }
-        this._values.add(value);
-        const list = [];
-        const entries = Object.entries(value).filter((entry) => !entry[0].startsWith('__') && !entry[0].endsWith('__'));
-        if (entries.length === 1) {
-            list.push(this._format(entries[0][1], null, true));
-        }
-=======
-    constructor(host, value, action, node, isCustom) {
-        this._host = host;
-        this._elements = [];
-        const element = this._host.document.createElement('div');
-        element.className = 'sidebar-view-item-value';
-        this._elements.push(element);
-        this._node = node;
-        if(node){
-            this._type = node.type;
-            this._editObject = {
-                name: 'custom',
-                _attribute: {},
-                _nodeIdx: parseInt(this._node.location),
-                _subgraphIdx: this._node._subgraphIdx
-            };
-        }
-
-        if (action) {
-            this._action = this._host.document.createElement('div');
-            this._action.className = 'sidebar-view-item-value-expander';
-            this._action.innerHTML = action.text;
-            this._action.addEventListener('click', () => {
-                action.callback();
-            });
-            element.appendChild(this._action);
-        }
-
-        const list = Array.isArray(value) ? value : [ value ];
-        let className = 'sidebar-view-item-value-line';
-        if(isCustom === true && this._type){
-            for (const item of list) {
-                const line = this._host.document.createElement('div');
-                this._input = this._host.document.createElement('input');
-                this._editButton = this._host.document.createElement('div');
-                this._saveButton = this._host.document.createElement('div');
-                this._cancelButton = this._host.document.createElement('div');
-                this._input.className = 'sidebar-view-item-value-line-input';
-                this._editButton.className = 'sidebar-view-item-value-expander codicon codicon-edit';
-                this._saveButton.className = 'sidebar-view-item-value-expander codicon codicon-save';
-                this._cancelButton.className = 'sidebar-view-item-value-expander codicon codicon-discard';
-                this._input.value = item;
-                this._input.disabled = true;
-                this._saveButton.setAttribute('style', 'display: none;');
-                this._cancelButton.setAttribute('style', 'display: none;');
-                line.appendChild(this._input);
-                line.appendChild(this._editButton);
-                line.appendChild(this._cancelButton);
-                line.appendChild(this._saveButton);
-                element.appendChild(line);
-                className = 'sidebar-view-item-value-line-border';
-
-                this._editButton.addEventListener('click', () => {
-                    this.edit();
-                });
-
-                this._saveButton.addEventListener('click', () => {
-                    this.save();
-                });
-
-                this._cancelButton.addEventListener('click', () => {
-                    this.cancel();
-                });
-            }
-        } else {
-            for (const item of list) {
-                const line = this._host.document.createElement('div');
-                line.className = className;
-                line.innerText = item;
-                element.appendChild(line);
-                className = 'sidebar-view-item-value-line-border';
-            }
-        }
-    }
-
-    edit() {
-        this._input.disabled = false;
-        this._editButton.setAttribute('style', 'display: none;');
-        this._saveButton.setAttribute('style', 'display: ;');
-        this._cancelButton.setAttribute('style', 'display: ;');
-    }
-
-    save() {
-        this._editObject._attribute.name = this._input.value;
-        const keys = [];
-        for(const key of this._node.attributes){
-            keys.push(key.name);
-            this._editObject._attribute[key.name] = key.value;
-            this._editObject._attribute[key.name + '_type'] = key.type;
-        }
-        this._editObject._attribute.keys = keys;
-
-        vscode.postMessage({
-            command: 'edit',
-            type: 'attribute',
-            data: this._editObject,
-        });
-    }
-
-    cancel() {
-        this._input.disabled = true;
-        this._editButton.setAttribute('style', 'display: ;');
-        this._saveButton.setAttribute('style', 'display: none;');
-        this._cancelButton.setAttribute('style', 'display: none;');
-        this._input.value = this._type.name;
-    }
-
-    render() {
-        return this._elements;
-    }
-
-    toggle() {
-    }
-};
-
-class NodeAttributeView {
-
-    constructor(host, attribute, isCustom, index, node) {
-        this._host = host;
-        this._attribute = attribute;
-        this._element = this._host.document.createElement('div');
-        this._element.className = 'sidebar-view-item-value';
-        this._isCustom = isCustom;
-        this._attributeName = '';
-        this._index = index;
-        this._node = node;
-        this._line;
-        this._select;
-
-        this._editObject = {
-            name: '',
-            _attribute: {},
-            _nodeIdx: parseInt(this._node.location),
-            _subgraphIdx: this._node._subgraphIdx
-        };
-
-        if (isCustom) {
-            this._editObject.name = 'custom';
-        } else {
-            this._editObject.name = node.type.name;
-        }
-        
-        this.show();
-    }
-
-    show(){
-        const type = this._attribute.type;
-        const value = this._attribute._value;
-        if (type) {
-            this._expander = this._host.document.createElement('div');
-            this._edit = this._host.document.createElement('div');
-            this._expander.className = 'sidebar-view-item-value-expander codicon codicon-chevron-down';
-            this._edit.className = "sidebar-view-item-value-expander codicon codicon-edit";
-            this._expander.addEventListener('click', () => {
-                this.toggle();
-            });
-            this._edit.addEventListener('click', () => {
-                this.edit();
-            });
-            this._element.appendChild(this._expander);
-            this._element.appendChild(this._edit);
-        }
-        else{
-            this._edit = this._host.document.createElement('div');
-            this._edit.className = 'sidebar-view-item-value-edit codicon codicon-edit';
-            this._edit.addEventListener('click', () => {
-                this.edit();
-            });
-            this._element.appendChild(this._edit);
-        }
-        switch (type) {
-            case 'graph': {
-                const line = this._host.document.createElement('div');
-                line.className = 'sidebar-view-item-value-line-link';
-                line.innerHTML = value.name;
-                line.addEventListener('click', () => {
-                    this._raise('show-graph', value);
-                });
-                this._element.appendChild(line);
-                break;
-            }
-            case 'function': {
-                const line = this._host.document.createElement('div');
-                line.className = 'sidebar-view-item-value-line-link';
-                line.innerHTML = type === value.type.name;
-                line.addEventListener('click', () => {
-                    this._raise('show-graph', value.type);
-                });
-                this._element.appendChild(line);
-                break;
-            }
-            default: {
-                let content = new sidebar.Formatter(value, type).toString();
-                if (content && content.length > 1000) {
-                    content = content.substring(0, 1000) + '\u2026';
-                }
-                if (content && typeof content === 'string') {
-                    content = content.split('<').join('&lt;').split('>').join('&gt;');
-                }
-                const line = this._host.document.createElement('div');
-                line.className = 'sidebar-view-item-value-line';
-                line.innerHTML = content ? content : '&nbsp;';
-                this._element.appendChild(line);
-            }
-        }
-    }
-
-    toggle() {
-        if (this._expander.className === 'sidebar-view-item-value-expander codicon codicon-chevron-down') {
-            this._expander.className = 'sidebar-view-item-value-expander codicon codicon-chevron-up';
-
-            const typeLine = this._host.document.createElement('div');
-            typeLine.className = 'sidebar-view-item-value-line-border';
-            const type = this._attribute.type;
-            const value = this._attribute.value;
-            if (type === 'tensor' && value && value.type) {
-                typeLine.innerHTML = 'type: ' + '<code><b>' + value.type.toString() + '</b></code>';
-                this._element.appendChild(typeLine);
-            }
-            else {
-                typeLine.innerHTML = 'type: ' + '<code><b>' + this._attribute.type + '</b></code>';
-                this._element.appendChild(typeLine);
-            }
-
-            const description = this._attribute.description;
-            if (description) {
-                const descriptionLine = this._host.document.createElement('div');
-                descriptionLine.className = 'sidebar-view-item-value-line-border';
-                descriptionLine.innerHTML = description;
-                this._element.appendChild(descriptionLine);
-            }
-
-            if (this._attribute.type === 'tensor' && value) {
-                const state = value.state;
-                const valueLine = this._host.document.createElement('div');
-                valueLine.className = 'sidebar-view-item-value-line-border';
-                const contentLine = this._host.document.createElement('pre');
-                contentLine.innerHTML = state || value.toString();
-                valueLine.appendChild(contentLine);
-                this._element.appendChild(valueLine);
-            }
-        }
-        else {
-            this._expander.className = 'sidebar-view-item-value-expander codicon codicon-chevron-down';
-            while (this._element.childElementCount > 3) {
-                this._element.removeChild(this._element.lastChild);
-            }
-        }
-    }
-
-    edit(){
-        while (this._element.childElementCount) {
-            this._element.removeChild(this._element.lastChild);
-        }
-        const type = this._attribute.type;
-
-        if(this._isCustom === true){
-            const input = this._host.document.getElementById('attribute' + this._index);
-            input.disabled = false;
-            this._attributeName = input.value;
-        }
-
-        this._save = this._host.document.createElement('div');
-        this._cancel = this._host.document.createElement('div');
-        this._remove = this._host.document.createElement('div');
-        this._save.className = 'sidebar-view-item-value-save codicon codicon-save';
-        this._cancel.className = 'sidebar-view-item-value-cancel codicon codicon-discard';
-        this._remove.className = 'sidebar-view-item-value-remove codicon codicon-trash';
-        this._save.addEventListener('click', (e) => {
-            e.preventDefault();
-            this.save();
-        });
-        this._cancel.addEventListener('click', () => {
-            this.cancel();
-        });
-        this._remove.addEventListener('click', () => {
-            this.remove();
-        });
-        if(this._isCustom === true){
-            this._element.appendChild(this._remove);
-        }
-        this._element.appendChild(this._cancel);
-        this._element.appendChild(this._save);
-        
-        const value = this._attribute.value;
-
-        switch (type) {
-            case 'graph': {
-                const line = this._host.document.createElement('div');
-                line.className = 'sidebar-view-item-value-line-link';
-                line.innerHTML = value.name;
-                line.addEventListener('click', () => {
-                    this._raise('show-graph', value);
-                });
-                this._element.appendChild(line);
-                break;
-            }
-            case 'function': {
-                const line = this._host.document.createElement('div');
-                line.className = 'sidebar-view-item-value-line-link';
-                line.innerHTML = type === value.type.name;
-                line.addEventListener('click', () => {
-                    this._raise('show-graph', value.type);
-                });
-                this._element.appendChild(line);
-                break;
-            }
-            default: {
-                let content = new sidebar.Formatter(value, type).toString();
-                if (content && content.length > 1000) {
-                    content = content.substring(0, 1000) + '\u2026';
-                }
-                if (content && typeof content === 'string') {
-                    content = content.split('<').join('&lt;').split('>').join('&gt;');
-                }
-                let line;
-                if(typeName[type]){
-                    line = this._host.document.createElement('select');
-                    for(const options of typeName[type]){
-                        const option = this._host.document.createElement('option');
-                        option.setAttribute('value', options);
-                        option.innerText = options;
-                        if(options.toLowerCase() === content.toLowerCase()){
-                            option.setAttribute('selected', 'selected');
-                        }
-                        line.appendChild(option);
-                    }
-                    line.setAttribute('name', type);
-                    line.className = 'sidebar-view-item-value-line-select';
-                } 
-                else{
-                    line = this._host.document.createElement('input');
-                    line.setAttribute('type', 'text');
-                    line.className = 'sidebar-view-item-value-line-input';
-                    line.setAttribute('value', content ? content : '&nbsp;');
-                }
-                this._line = line;
-                this._element.appendChild(line);
-            }
-            if(type){
-                const typeLine = this._host.document.createElement('div');
-                typeLine.className = 'sidebar-view-item-value-line-border';
-                if(!this._isCustom){
-                    if (type === 'tensor' && value && value.type) {
-                        typeLine.innerHTML = 'type: ' + '<code><b>' + value.type.toString() + '</b></code>';
-                        this._element.appendChild(typeLine);
-                    }
-                    else {
-                        typeLine.innerHTML = 'type: ' + '<code><b>' + this._attribute.type + '</b></code>';
-                        this._element.appendChild(typeLine);
-                    }
-                }
-                else{
-                    typeLine.innerHTML = 'type: ';
-                    this._select = this._host.document.createElement('select');
-                    this._select.className = 'sidebar-view-item-value-line-type-select';
-                    for(const type of customType){
-                        const option = this._host.document.createElement('option');
-                        option.setAttribute('value', type);
-                        option.innerText = type.toLowerCase();
-                        if(type.toLowerCase() === this._attribute.type){
-                            option.setAttribute('selected', 'selected');
-                        }
-                        this._select.appendChild(option);
-                    }
-                    typeLine.appendChild(this._select);
-                    this._element.appendChild(typeLine);
-                }
-
-                const description = this._attribute.description;
-                if (description) {
-                    const descriptionLine = this._host.document.createElement('div');
-                    descriptionLine.className = 'sidebar-view-item-value-line-border';
-                    descriptionLine.innerHTML = description;
-                    this._element.appendChild(descriptionLine);
-                }
-            }
-
-            if (this._attribute.type === 'tensor' && value) {
-                const state = value.state;
-                const valueLine = this._host.document.createElement('div');
-                valueLine.className = 'sidebar-view-item-value-line-border';
-                const contentLine = this._host.document.createElement('pre');
-                contentLine.innerHTML = state || value.toString();
-                valueLine.appendChild(contentLine);
-                this._element.appendChild(valueLine);
-            }
-        }
-    }
-
-    save(){
-        if (this._attribute._type === 'int32') {
-        if(this._line.value - 0 > 2147483648) {
-            vscode.postMessage({
-                command : 'alert',
-                text: 'Can\'t exceed 2,147,483,648'
-            });
-            return;
-            }
-        }
-
-        if (this._isCustom === true) {
-            const input = this._host.document.getElementById('attribute' + this._index);
-            if (this._select.value === 'int') {
-                if (this._line.value - 0 > 2147483648) {
-                    vscode.postMessage({
-                        command : 'alert',
-                        text: 'Can\'t exceed 2,147,483,648'
-                    });
-                    return;
-                }
-            }
-            input.disabled = true;
-            this._attribute._name = input.value;
-            this._attribute._type = this._select.value;
-            this._attribute._value = this._line.value;
-        }
-
-        while (this._element.childElementCount) {
-            this._element.removeChild(this._element.lastChild);
-        }
-
-        if (!this._isCustom) {
-            this._editObject._attribute.name = this._attribute.name;
-            this._editObject._attribute._value = this._line.value;
-            this._editObject._attribute._type = this._attribute.type;
-        } else {
-            this.makeEditCustomObject();
-        }
-        vscode.postMessage({
-            command: 'edit',
-            type: 'attribute',
-            data: this._editObject,
-        });
-    }
-
-    makeEditCustomObject() {
-        this._editObject._attribute.name = this._node.type.name;
-        const keys = [];
-        for(const key of this._node.attributes){
-            keys.push(key.name);
-            this._editObject._attribute[key.name] = key.value;
-            this._editObject._attribute[key.name + '_type'] = key.type;
-        }
-        this._editObject._attribute.keys = keys;
-    }
-
-    cancel(){
-        if(this._isCustom === true){
-            const input = this._host.document.getElementById('attribute' + this._index);
-            input.disabled = true;
-            input.value = this._attributeName;
-        }
-        while (this._element.childElementCount) {
-            this._element.removeChild(this._element.lastChild);
-        }
-
-        this.show();
-    }
-
-    remove(){
-        const input = this._host.document.getElementById('attribute' + this._index);
-        const box = input.parentElement.parentElement.parentElement;
-        const element = input.parentElement.parentElement;
-        box.removeChild(element);
-        for(const i in this._node._attributes){
-            if(this._node._attributes[i].name === this._attribute.name){
-                this._node._attributes.splice(i,1);
-                break;
-            }
-        }
-
-        this._editObject._attribute.name = this._node.type.name;
-        const keys = [];
-        for(const key of this._node.attributes){
-            keys.push(key.name);
-            this._editObject._attribute[key.name] = key.value;
-            this._editObject._attribute[key.name + '_type'] = key.type;
-        }
-        this._editObject._attribute.keys = keys;
-
-        vscode.postMessage({
-            command: 'edit',
-            type: 'attribute',
-            data: this._editObject,
-        });
-    }
-    
-    render() {
-        return [ this._element ];
-    }
-
-    on(event, callback) {
-        this._events = this._events || {};
-        this._events[event] = this._events[event] || [];
-        this._events[event].push(callback);
-    }
-
-    _raise(event, data) {
-        if (this._events && this._events[event]) {
-            for (const callback of this._events[event]) {
-                callback(this, data);
-            }
-        }
-    }
-}
-
-sidebar.ParameterView = class {
-
-    constructor(host, tensors, ioAttributes) {
-        this._elements = [];
-        this._items = [];
-
-        for (const argument of tensors.arguments) {
-            const item = new sidebar.ArgumentView(host, argument, tensors, ioAttributes);
-            item.on('export-tensor', (sender, tensor) => {
-                this._raise('export-tensor', tensor);
-            });
-            item.on('error', (sender, tensor) => {
-                this._raise('error', tensor);
-            });
-            this._items.push(item);
-            this._elements.push(item.render());
-        }
-    }
-
-    render() {
-        return this._elements;
-    }
-
-    toggle() {
-        for (const item of this._items) {
-            item.toggle();
-        }
-    }
-
-    on(event, callback) {
-        this._events = this._events || {};
-        this._events[event] = this._events[event] || [];
-        this._events[event].push(callback);
-    }
-
-    _raise(event, data) {
-        if (this._events && this._events[event]) {
-            for (const callback of this._events[event]) {
-                callback(this, data);
-            }
-        }
-    }
-};
-
-sidebar.ArgumentView = class {
-
-    constructor(host, argument, tensors, ioAttributes) {
-        this._host = host;
-        this._argument = argument;
-        this._select;
-        this._shape;
-        this._data;
-        this._index = ioAttributes.index;
-        this._isCustom = ioAttributes.isCustom;
-        this._tensors = tensors;
-        this._title = ioAttributes.title;
-
-        this._editObject = {
-            _name: ioAttributes.name,
-            _visible : ioAttributes.visible,
-            _arguments: JSON.parse(JSON.stringify(argument)),
-            _subgraphIdx: ioAttributes.subgraphIdx,
-            _nodeIdx: ioAttributes.nodeIdx,
-        };
-
-        this._element = this._host.document.createElement('div');
-        this._element.className = 'sidebar-view-item-value';
-
-        const initializer = argument.initializer;
-        if (initializer) {
-            this._element.classList.add('sidebar-view-item-value-dark');
-        }
-
-        this.show(initializer);
-    }
-
-    render() {
-        return this._element;
-    }
-
-    toggle() {
-        if (this._expander) {
-            if (this._expander.className === 'sidebar-view-item-value-expander codicon codicon-chevron-down') {
-                this._expander.className = 'sidebar-view-item-value-expander codicon codicon-chevron-up';
-
-                const initializer = this._argument.initializer;
-                if (this._hasId && this._hasKind) {
-                    const kindLine = this._host.document.createElement('div');
-                    kindLine.className = 'sidebar-view-item-value-line-border';
-                    kindLine.innerHTML = 'kind: ' + '<b>' + initializer.kind + '</b>';
-                    this._element.appendChild(kindLine);
-                }
-                let type = null;
-                let denotation = null;
-                if (this._argument.type) {
-                    type = this._argument.type.toString();
-                    denotation = this._argument.type.denotation || null;
-                }
-                if (type && (this._hasId || this._hasKind)) {
-                    const typeLine = this._host.document.createElement('div');
-                    typeLine.className = 'sidebar-view-item-value-line-border';
-                    typeLine.innerHTML = 'type: <code><b>' + type.split('<').join('&lt;').split('>').join('&gt;') + '</b></code>';
-                    this._element.appendChild(typeLine);
-                }
-                if (denotation) {
-                    const denotationLine = this._host.document.createElement('div');
-                    denotationLine.className = 'sidebar-view-item-value-line-border';
-                    denotationLine.innerHTML = 'denotation: <code><b>' + denotation + '</b></code>';
-                    this._element.appendChild(denotationLine);
-                }
-
-                const description = this._argument.description;
-                if (description) {
-                    const descriptionLine = this._host.document.createElement('div');
-                    descriptionLine.className = 'sidebar-view-item-value-line-border';
-                    descriptionLine.innerHTML = description;
-                    this._element.appendChild(descriptionLine);
-                }
-
-                const quantization = this._argument.quantization;
-                if (quantization) {
-                    const quantizationLine = this._host.document.createElement('div');
-                    quantizationLine.className = 'sidebar-view-item-value-line-border';
-                    const content = !Array.isArray(quantization) ? quantization : '<br><br>' + quantization.map((value) => '    ' + value).join('<br>');
-                    quantizationLine.innerHTML = '<span class=\'sidebar-view-item-value-line-content\'>quantization: ' + '<b>' + content + '</b></span>';
-                    this._element.appendChild(quantizationLine);
-                }
-
-                if (this._argument.location !== undefined) {
-                    const location = this._host.document.createElement('div');
-                    location.className = 'sidebar-view-item-value-line-border';
-                    location.innerHTML = 'location: ' + '<b>' + this._argument.location + '</b>';
-                    this._element.appendChild(location);
-                }
-
-                if (initializer) {
-                    const contentLine = this._host.document.createElement('pre');
-                    const valueLine = this._host.document.createElement('div');
-                    try {
-                        const state = initializer.state;
-                        if (state === null && this._host.save &&
-                            initializer.type.dataType && initializer.type.dataType !== '?' &&
-                            initializer.type.shape && initializer.type.shape.dimensions /*&& initializer.type.shape.dimensions.length > 0*/) {
-                            this._saveButton = this._host.document.createElement('div');
-                            this._saveButton.className = 'sidebar-view-item-value-expander';
-                            this._saveButton.innerHTML = '&#x1F4BE;';
-                            this._saveButton.addEventListener('click', () => {
-                                this._raise('export-tensor', initializer);
-                            });
-                            this._element.appendChild(this._saveButton);
-                        }
-
-                        valueLine.className = 'sidebar-view-item-value-line-border';
-                        contentLine.innerHTML = state || initializer.toString();
-                    }
-                    catch (err) {
-                        contentLine.innerHTML = err.toString();
-                        this._raise('error', err);
-                    }
-                    valueLine.appendChild(contentLine);
-                    this._element.appendChild(valueLine);
-                }
-            }
-            else {
-                this._expander.className = 'sidebar-view-item-value-expander codicon codicon-chevron-down';
-                while (this._element.childElementCount > 3) {
-                    this._element.removeChild(this._element.lastChild);
-                }
-            }
-        }
-    }
-
-    on(event, callback) {
-        this._events = this._events || {};
-        this._events[event] = this._events[event] || [];
-        this._events[event].push(callback);
-    }
-
-    _raise(event, data) {
-        if (this._events && this._events[event]) {
-            for (const callback of this._events[event]) {
-                callback(this, data);
-            }
-        }
-    }
-
-    show(initializer){
-        const quantization = this._argument.quantization;
-        const type = this._argument.type;
-        const location = this._argument.location !== undefined;
-        if (type || initializer || quantization || location) {
-            this._expander = this._host.document.createElement('div');
-            this._edit = this._host.document.createElement('div');
-            this._expander.className = 'sidebar-view-item-value-expander codicon codicon-chevron-down';
-            this._edit.className = 'sidebar-view-item-value-edit codicon codicon-edit';
-            this._expander.addEventListener('click', () => {
-                this.toggle();
-            });
-            this._edit.addEventListener('click', () => {
-                this.edit();
-            });
-            this._element.appendChild(this._expander);
-            this._element.appendChild(this._edit);
-        }
-
-        let name = this._argument.name || '';
-        this._hasId = name ? true : false;
-        this._hasKind = initializer && initializer.kind ? true : false;
-        if (this._hasId || (!this._hasKind && !type)) {
-            this._hasId = true;
-            const nameLine = this._host.document.createElement('div');
-            nameLine.className = 'sidebar-view-item-value-line';
-            if (typeof name !== 'string') {
-                throw new Error("Invalid argument identifier '" + JSON.stringify(name) + "'.");
-            }
-            name = name.split('\n').shift(); // custom argument id
-            name = name || ' ';
-            nameLine.innerHTML = '<span class=\'sidebar-view-item-value-line-content\'>name: <b>' + name + '</b></span>';
-            this._element.appendChild(nameLine);
-        }
-        else if (this._hasKind) {
-            const kindLine = this._host.document.createElement('div');
-            kindLine.className = 'sidebar-view-item-value-line';
-            kindLine.innerHTML = 'kind: <b>' + initializer.kind + '</b>';
-            this._element.appendChild(kindLine);
-        }
-        else if (type) {
-            const typeLine = this._host.document.createElement('div');
-            typeLine.className = 'sidebar-view-item-value-line-border';
-            typeLine.innerHTML = 'type: <code><b>' + type.toString().split('<').join('&lt;').split('>').join('&gt;') + '</b></code>';
-            this._element.appendChild(typeLine);
-        }
-    }
-
-    edit(){
-        while (this._element.childElementCount) {
-            this._element.removeChild(this._element.lastChild);
-        }
-
-        if(this._isCustom === true){
-            const input = this._host.document.getElementById(this._title + this._index);
-            input.disabled = false;
-            this._attributeName = input.value;
-        }
-
-        const initializer = this._argument.initializer;
-        const quantization = this._argument.quantization;
-        let type = this._argument.type;
-        const location = this._argument.location !== undefined;
-        if (type || initializer || quantization || location) {
-            this._save = this._host.document.createElement('div');
-            this._cancel = this._host.document.createElement('div');
-            this._save.className = 'sidebar-view-item-value-save codicon codicon-save';
-            this._cancel.className = 'sidebar-view-item-value-cancel codicon codicon-discard';
-            this._save.addEventListener('click', (e) => {
-                e.preventDefault();
-                this.save();
-            });
-            this._cancel.addEventListener('click', () => {
-                this.cancel();
-            });
-            this._element.appendChild(this._cancel);
-            this._element.appendChild(this._save);
-        }
-
-        let name = this._argument.name || '';
-        this._hasId = name ? true : false;
-        this._hasKind = initializer && initializer.kind ? true : false;
-        if (this._hasId || (!this._hasKind && !type)) {
-            this._hasId = true;
-            const nameLine = this._host.document.createElement('div');
-            const nameValue = this._host.document.createElement('input');
-            nameValue.setAttribute('type', 'text');
-            nameLine.className = 'sidebar-view-item-value-line';
-            nameValue.className = 'sidebar-view-item-value-line-inputs';
-            if (typeof name !== 'string') {
-                throw new Error("Invalid argument identifier '" + JSON.stringify(name) + "'.");
-            }
-            name = name.split('\n').shift(); // custom argument id
-            name = name || ' ';
-            nameValue.setAttribute('value', name);
-            nameLine.innerHTML = '<span class=\'sidebar-view-item-value-line-content\'>name: </span>';
-            nameLine.appendChild(nameValue);
-            this._element.appendChild(nameLine);
-        }
-        else if (this._hasKind) {
-            const kindLine = this._host.document.createElement('div');
-            kindLine.className = 'sidebar-view-item-value-line';
-            kindLine.innerHTML = 'kind: <b>' + initializer.kind + '</b>';
-            this._element.appendChild(kindLine);
-        }
-        else if (type) {
-            const typeLine = this._host.document.createElement('div');
-            typeLine.className = 'sidebar-view-item-value-line-border';
-            typeLine.innerHTML = 'type: <code><b>' + type.toString().split('<').join('&lt;').split('>').join('&gt;') + '</b></code>';
-            this._element.appendChild(typeLine);
-        }
-        if (this._hasId && this._hasKind) {
-            const kindLine = this._host.document.createElement('div');
-            kindLine.className = 'sidebar-view-item-value-line-border';
-            kindLine.innerHTML = 'kind: ' + '<b>' + initializer.kind + '</b>';
-            this._element.appendChild(kindLine);
-        }
-        let denotation = null;
-        if (this._argument.type) {
-            type = this._argument.type.toString();
-            denotation = this._argument.type.denotation || null;
-        }
-        if (type && (this._hasId || this._hasKind)) {
-            const typeLine = this._host.document.createElement('div');
-            const typeSelect = this._host.document.createElement('select');
-            const shape = this._host.document.createElement('input');
-            typeLine.className = 'sidebar-view-item-value-line-border';
-            typeSelect.className = 'sidebar-view-item-value-line-type-select';
-            shape.className = 'sidebar-view-item-value-line-shape-input';
-            this._select = typeSelect;
-            this._shape = shape;
-            typeLine.innerText = 'type: ';
-            shape.setAttribute('value', this._argument.type.shape.dimensions.toString());
-            for(const type of tensorType){
-                const option = this._host.document.createElement('option');
-                option.setAttribute('value', type);
-                option.innerText = type.toLowerCase();
-                if(type.toLowerCase() === this._argument.type.dataType){
-                    option.setAttribute('selected', 'selected');
-                }
-                typeSelect.appendChild(option);
-            }
-            typeLine.appendChild(typeSelect);
-            typeLine.appendChild(shape);
-            this._element.appendChild(typeLine);
-        }
-        if (denotation) {
-            const denotationLine = this._host.document.createElement('div');
-            denotationLine.className = 'sidebar-view-item-value-line-border';
-            denotationLine.innerHTML = 'denotation: <code><b>' + denotation + '</b></code>';
-            this._element.appendChild(denotationLine);
-        }
-
-        const description = this._argument.description;
-        if (description) {
-            const descriptionLine = this._host.document.createElement('div');
-            descriptionLine.className = 'sidebar-view-item-value-line-border';
-            descriptionLine.innerHTML = description;
-            this._element.appendChild(descriptionLine);
-        }
-
-        if (quantization) {
-            const quantizationLine = this._host.document.createElement('div');
-            quantizationLine.className = 'sidebar-view-item-value-line-border';
-            const content = !Array.isArray(quantization) ? quantization : '<br><br>' + quantization.map((value) => '    ' + value).join('<br>');
-            quantizationLine.innerHTML = '<span class=\'sidebar-view-item-value-line-content\'>quantization: ' + '<b>' + content + '</b></span>';
-            this._element.appendChild(quantizationLine);
-        }
-
-        if (this._argument.location !== undefined) {
-            const location = this._host.document.createElement('div');
-            location.className = 'sidebar-view-item-value-line-border';
-            location.innerHTML = 'location: ' + '<b>' + this._argument.location + '</b>';
-            this._element.appendChild(location);
-        }
-
-        function resize(obj) {
-            obj.style.height = '1px';
-            obj.style.height = (12 + obj.scrollHeight) + 'px';
-        }
-
-        if (initializer) {
-            const contentLine = this._host.document.createElement('textarea');
-            const valueLine = this._host.document.createElement('div');
-            try {
-                const state = initializer.state;
-                if (state === null && this._host.save &&
-                    initializer.type.dataType && initializer.type.dataType !== '?' &&
-                    initializer.type.shape && initializer.type.shape.dimensions /*&& initializer.type.shape.dimensions.length > 0*/) {
-                    this._saveButton = this._host.document.createElement('div');
-                    this._saveButton.className = 'sidebar-view-item-value-expander';
-                    this._saveButton.innerHTML = '&#x1F4BE;';
-                    this._saveButton.addEventListener('click', () => {
-                        this._raise('export-tensor', initializer);
-                    });
-                    this._element.appendChild(this._saveButton);
-                }
-                this._data = contentLine;
-                valueLine.className = 'sidebar-view-item-value-line-border';
-                contentLine.className = 'sidebar-view-item-value-line-textarea';
-                contentLine.innerHTML = state || initializer.toString();
-                contentLine.style.height = 150 + contentLine.scrollHeight + 'px';
-            }
-            catch (err) {
-                contentLine.innerHTML = err.toString();
-                this._raise('error', err);
-            }
-            valueLine.appendChild(contentLine);
-            this._element.appendChild(valueLine);
-        }
-    }
-
-    save(){
-        const currentType = this._select.value.toLowerCase();
-
-        if (!this.check()) {
-            vscode.postMessage({
-                command: 'alert',
-                text: 'FORMAT ERROR : Please enter commas and numbers only.'
-            });
-            return;
-        }
-
-        let shape = this._shape.value;
-        shape = '{ "data": [' + shape + '] }';
-        shape = JSON.parse(shape).data;
-        
-        const originalString = this._argument._initializer.toString();
-        const currentString = this._data.value;
-
-        if (originalString === currentString) {
-            this._editObject._arguments._isChanged = false;
-        } else {
-            this._editObject._arguments._isChanged = true;
-        }
-
-        if (this._argument._initializer && this._editObject._arguments._isChanged) {
-            let data;
-            if (this._data) {
-                data = this._data.value;
-            }
-            
-            const originalType = this._argument._type.dataType;
-            
-            let result;
-            if (data && currentType === originalType && shape === this._argument._type._shape._dimensions ) {
-                result = this.editBuffer(data, currentType, shape);
-            } else if (data) {
-                result = this.changeBufferType(currentType, data, shape);
-            }
-
-            if (!result) {
-                vscode.postMessage({
-                    command: 'alert',
-                    text: 'VALIDATION ERROR : Please check your buffer data again.'
-                });
-                return;
-            }
-        } else {
-            this._editObject._arguments._initializer = null;
-        }
-
-        this._editObject._arguments._type._dataType = currentType;
-        this._editObject._arguments._type._shape._dimensions = shape;
-
-        const nameValue = this._element.childNodes[2].lastChild.value;
-        this._editObject._arguments._name = nameValue;
-
-        if (this._isCustom === true) {
-            const input = this._host.document.getElementById(this._title + this._index);
-            input.disabled = true;
-            this._tensors._name = input.value;
-        }
-
-        vscode.postMessage({
-            command : 'edit',
-            type : 'tensor',
-            data : this._editObject
-        });
-    }
-
-    cancel(){
-        if (this._isCustom === true) {
-            const input = this._host.document.getElementById('input' + this._index);
-            input.disabled = true;
-        }
-
-        while (this._element.childElementCount) {
-            this._element.removeChild(this._element.lastChild);
-        }
-        const initializer = this._argument.initializer;
-        this.show(initializer);
-    }
-
-    check(){
-        for (const ch of this._shape.value) {
-            if (ch !== ',' && (ch > '9' || ch < '0')) {
-                return false;
-            }
-        }
-        return true;
-    }
-    
-    compareData(bufferArr, originalArr, original, type) {
-        let dataLength = type === 4 ? bufferArr.length * 2 : bufferArr.length;
-        for (let i = 0; i < dataLength; i++) {
-    
-            /* compare string formatted buffer data */
-            if (originalArr[i] !== bufferArr[i]) {
-    
-                /* when data change detected, update buffer according to type */
-                var buffer = new ArrayBuffer(8);
-                const view = new DataView(buffer);
-                switch (type) {
-                    case 0: // float32
-                        view.setFloat32(0, parseFloat(bufferArr[i]), true);
-                        for (let j = 0; j < 4; j++) {
-                            original[i * 4 + j] = view.getUint8(j);
-                        }
-                        break;
-                    case 1: // float16
-                        view.setFloat16(0, parseFloat(bufferArr[i]), true);
-                        for (let j = 0; j < 2; j++) {
-                            original[i * 2 + j] = view.getUint8(j);
-                        }
-                        break;
-                    case 2: // int32
-                        view.setInt32(0, parseInt(bufferArr[i]), true);
-                        for (let j = 0; j < 4; j++) {
-                            original[i * 4 + j] = view.getUint8(j);
-                        }
-                        break;
-                    case 3: // uint8
-                        view.setUint8(0, parseUint(bufferArr[i]), true);
-                        original[i] = view.getUint8(0);
-                        break;
-                    case 4: // int64
-                        view.setInt32(0, parseInt(bufferArr[i]), true);
-                        for (let j = 0; j < 4; j++) {
-                            original[i * 4 + j] = view.getUint8(j);
-                        }
-                        break;
-                    case 5: // string
-                        break;
-                    case 6: // bool
-                        if (bufferArr[i] === 'false' || bufferArr[i] - 0 === 0) {
-                            original[i] = 0;
-                        } else {
-                            original[i] = 1;
-                        }
-                        break;
-                    case 7: // int16
-                        view.setInt16(0, parseInt(bufferArr[i]), true);
-                        for (let j = 0; j < 2; j++) {
-                            original[i * 2 + j] = view.getUint8(j);
-                        }
-                        break;
-                    case 8:
-                        break;
-                    case 9: // int8
-                        view.setInt8(0, parseInt(bufferArr[i]), true);
-                        original[i] = view.getUint8(0);
-                        break;
-                    case 10: // float64
-                        view.setFloat64(0, parseFloat(bufferArr[i]), true);
-                        for (let j = 0; j < 8; j++) {
-                            original[i * 8 + j] = view.getUint8(j);
-                        }
-                        break;
-                    case 11:
-                        break;
-                    case 12: // uint64
-                        view.setBigUint64(0, BigInt(parseInt(bufferArr[i])), true);
-                        for (let j = 0; j < 8; j++) {
-                            original[i * 8 + j] = view.getUint8(j);
-                        }
-                        break;
-                    case 13:
-                        break;
-                    case 14:
-                        break;
-                    case 15: // uint32
-                        view.setUint32(0, parseInt(bufferArr[i]), true);
-                        for (let j = 0; j < 4; j++) {
-                            original[i * 4 + j] = view.getUint8(j);
-                        }
-                        break;
-                }
-            }
-        }
-
-        const newBuffer = [];
-
-        for(let i = 0; i < Object.keys(original).length ; i++){
-            newBuffer.push(original[i]);
-        }
-
-        this._editObject._arguments._initializer._data = newBuffer;
-    }
-    
-    removeBracket(buffer) {
-        let str = buffer;
-        str = str.replace(/\[/g, "");
-        str = str.replace(/\]/g, "");
-        str = str.replace(/\n/g, "");
-        str = str.replace(/ /g, "");
-        str = str.replace(/\{/g, "");
-        str = str.replace(/\}/g, "");
-        str = str.replace(/"/g, "");
-        str = str.replace(/low | high/g, "");
-        const arr = str.split(",");
-        return arr;
-    }
-    
-    validationCheck(modified, shape, type) {
-        /* data validation - bracket check */
-        const stack = [];
-        for (let i = 0; i < modified.length; i++) {
-            if (modified.charAt(i) === '[') {
-                stack.push('[');
-            } else if (modified.charAt(i) === ']') {
-                if (stack[stack.length - 1] === '[') {
-                    stack.pop();
-                } else {
-                    // alert(error! Brackets do not match);
-                    return;
-                }
-        }
-        }
-        if (stack.length) {
-            // alert(error! Brackets do not match);
-            return;
-        }
-
-
-        /* parse data to string array */
-        var modifiedArr = this.removeBracket(modified);
-
-
-        /* data validation - shape count */ 
-        let shapeCnt = 1;
-        for (let i = 0; i < shape.length; i++) {
-            shapeCnt *= shape[i];
-        }
-        if (type === 'int64') {
-            shapeCnt *= 2;
-        }
-        if (modifiedArr.length !== shapeCnt) {
-            // alert(error! Shape and data count does not match);
-            return;
-        } 
-
-        return modifiedArr;
-    }
-    
-    /* buffer data modified - type change NOT allowed simultaneously */
-    editBuffer(modified, currentType, shape) {
-        const modifiedArr = this.validationCheck(modified, shape, currentType);
-
-        if (!modifiedArr) {
-            vscode.postMessage({ command: 'alert', text: 'Validation Error!'});
-            return;
-        }
-    
-        const originalArr = this.removeBracket(this._argument._initializer.toString());
-    
-        /* compare changed elements and update data */
-        const types = ['float32', 'float16', 'int32', 'uint8', 'int64', 'string', 'boolean', 'int16',
-            'complex64', 'int8', 'float64', 'complex128', 'uint64', 'resource', 'variant', 'uint32'];
-        if (currentType === 'string') {
-            this.changeBufferType("string", modified, shape);
-        } else {
-            this.compareData(modifiedArr, originalArr, this._editObject._arguments._initializer._data, types.indexOf(currentType.toLowerCase()));
-        }
-    }
-    
-    /* buffer type modified - data change NOT detected */
-    changeBufferType(newType, modified, shape) {
-        // original =  textarea.value
-        const modifiedArr = this.validationCheck(modified, shape, newType);
-        
-        if (!modifiedArr) {
-            return;
-        }
-
-        const types = ['float32', 'float16', 'int32', 'uint8', 'int64', 'string', 'boolean', 'int16',
-            'complex64', 'int8', 'float64', 'complex128', 'uint64', 'resource', 'variant', 'uint32'];
-        
-        // 0:float, 1:int, 2:uint, 3:string, 4:boolean, 5:complex, 6:resource, 7:variant
-        const typeclass = [0, 0, 1, 2, 1, 3, 4, 1, 5, 1, 0, 5, 2, 6, 7, 2];
-        const bits = [32, 16, 32, 8, 32, 0, 8, 16, 64, 8, 64, 128, 64, 0, 0, 32];
-    
-        const buffer = new ArrayBuffer(8);
-        const view = new DataView(buffer);
-    
-        const newTypeIndex = types.indexOf(newType.toLowerCase());
-    
-        let newArray = [];
-    
-        /* string -> ? or ? -> Float or ? -> Int or ? -> Uint */
-        if (typeclass[newTypeIndex] === 0) { // new type : float
-            for (let i = 0; i < modifiedArr.length; i++) {
-                let data;
-                try {
-                    if (modifiedArr[i] === 'true') {
-                        data = 1;
-                    } else if (modifiedArr[i] === 'false') {
-                        data = 0;
-                    } else {
-                        data = parseFloat(modifiedArr[i]);
-                    }
-                } catch (err) {
-                    return;
-                }
-                if (bits[newTypeIndex] === 16) { // float16
-                    view.setFloat16(0, data, true);
-                } else if (bits[newTypeIndex] === 32) { // float32
-                    view.setFloat32(0, data, true);
-                } else if (bits[newTypeIndex] === 64) { // float64
-                    view.setFloat64(0, data, true);
-                }
-                for (let j = 0; j < bits[newTypeIndex] / 8; j++) {
-                    newArray.push(view.getUint8(j));
-                }
-            }
-        } else if (typeclass[newTypeIndex] === 2 || typeclass[newTypeIndex] === 1) { // new type : int or uint
-            for (let i = 0; i < modifiedArr.length; i++) {
-                let data = parseInt(modifiedArr[i]);
-                try {
-                    if (modifiedArr[i] === 'true') {
-                        data = 1;
-                    } else if (modifiedArr[i] === 'false') {
-                        data = 0;
-                    } else {
-                        data = parseInt(modifiedArr[i]);
-                    }
-                } catch (err) {
-                    return;
-                }
-
-                if (typeclass[newTypeIndex] === 1) { // int
-                    if (bits[newTypeIndex] === 8) { // int8
-                        view.setInt8(0, data, true);
-                    } else if (bits[newTypeIndex] === 16) { // int16
-                        view.setInt16(0, data, true);
-                    } else if (bits[newTypeIndex] === 32) { // int32, int64
-                        view.setInt32(0, data, true);
-                    }
-                } else { // uint
-                    if (data < 0) {
-                        return;
-                    }
-
-                    if (bits[newTypeIndex] === 8) { // uint8
-                        view.setUint8(0, data, true);
-                    } else if (bits[newTypeIndex] === 32) { // uint32
-                        view.setUint32(0, data, true);
-                    } else if (bits[newTypeIndex] === 64) { // uint64
-                        view.setBigUint64(0, BigInt(parseInt(String(data))), true);
-                    }
-                }
-                for (let j = 0; j < bits[newTypeIndex] / 8; j++) {
-                    newArray.push(view.getUint8(j));
-                }
-            }
-        
-        } else if (typeclass[newTypeIndex] === 4) { // current type : boolean or new type : boolean
-            for (let i = 0; i < modifiedArr.length; i++) {
-                if (modifiedArr[i]) {
-                    newArray.push(1);
-                } else {
-                    newArray.push(0);
-                }
-            }
-        }
-        /* ? -> String */
-        else if (typeclass[newTypeIndex] === 3) {
-            for (let i = 0; i < modifiedArr.length; i++) {
-                var str = String(modifiedArr[i]);
-                for (let j = 0; j < str.length; j++) {
-                    newArray.push(str.charCodeAt(j));
-                }
-            }
-        }
-
-        this._editObject._arguments._initializer._data = newArray;
-
-        return 1;
-    }
-};
-
-sidebar.ModelSidebar = class {
-
-    constructor(host, model, graph) {
-        this._host = host;
-        this._model = model;
-        this._elements = [];
-
-        if (model.format) {
-            this._addProperty('format', new sidebar.ValueTextView(this._host, model.format));
-        }
-        if (model.producer) {
-            this._addProperty('producer', new sidebar.ValueTextView(this._host, model.producer));
-        }
-        if (model.source) {
-            this._addProperty('source', new sidebar.ValueTextView(this._host, model.source));
-        }
-        if (model.name) {
-            this._addProperty('name', new sidebar.ValueTextView(this._host, model.name));
-        }
-        if (model.version) {
-            this._addProperty('version', new sidebar.ValueTextView(this._host, model.version));
-        }
-        if (model.description) {
-            this._addProperty('description', new sidebar.ValueTextView(this._host, model.description));
-        }
-        if (model.author) {
-            this._addProperty('author', new sidebar.ValueTextView(this._host, model.author));
-        }
-        if (model.company) {
-            this._addProperty('company', new sidebar.ValueTextView(this._host, model.company));
-        }
-        if (model.license) {
-            this._addProperty('license', new sidebar.ValueTextView(this._host, model.license));
-        }
-        if (model.domain) {
-            this._addProperty('domain', new sidebar.ValueTextView(this._host, model.domain));
-        }
-        if (model.imports) {
-            this._addProperty('imports', new sidebar.ValueTextView(this._host, model.imports));
-        }
-        if (model.runtime) {
-            this._addProperty('runtime', new sidebar.ValueTextView(this._host, model.runtime));
-        }
-
-        const metadata = model.metadata;
-        if (metadata) {
-            for (const property of model.metadata) {
-                this._addProperty(property.name, new sidebar.ValueTextView(this._host, property.value));
-            }
-        }
-
-        const graphs = Array.isArray(model.graphs) ? model.graphs : [];
-        if (graphs.length > 1) {
-            const graphSelector = new sidebar.SelectView(this._host, model.graphs, graph);
-            graphSelector.on('change', (sender, data) => {
-                this._raise('update-active-graph', data);
-            });
-            this._addProperty('subgraph', graphSelector);
-        }
-
-        if (graph) {
-            if (graph.version) {
-                this._addProperty('version', new sidebar.ValueTextView(this._host, graph.version));
-            }
-            if (graph.type) {
-                this._addProperty('type', new sidebar.ValueTextView(this._host, graph.type));
-            }
-            if (graph.tags) {
-                this._addProperty('tags', new sidebar.ValueTextView(this._host, graph.tags));
-            }
-            if (graph.description) {
-                this._addProperty('description', new sidebar.ValueTextView(this._host, graph.description));
-            }
-            if (Array.isArray(graph.inputs) && graph.inputs.length > 0) {
-                this._addHeader('Inputs');
-                for (const input of graph.inputs) {
-                    this.addArgument(input.name, input);
-                }
-            }
-            if (Array.isArray(graph.outputs) && graph.outputs.length > 0) {
-                this._addHeader('Outputs');
-                for (const output of graph.outputs) {
-                    this.addArgument(output.name, output);
-                }
-            }
-        }
-
-        const separator = this._host.document.createElement('div');
-        separator.className = 'sidebar-view-separator';
-        this._elements.push(separator);
-    }
-
-    render() {
-        return this._elements;
-    }
-
-    _addHeader(title) {
-        const headerElement = this._host.document.createElement('div');
-        headerElement.className = 'sidebar-view-header';
-        headerElement.innerText = title;
-        this._elements.push(headerElement);
-    }
-
-    _addProperty(name, value) {
-        const item = new sidebar.NameValueView(this._host, name, value);
-        this._elements.push(item.render());
-    }
-
-    addArgument(name, argument) {
-        const attributes = {
-            title: 'model',
-            index: 0,
-            this: false,
-            name: name,
-            nodeIdx: 0,
-            subgraphIdx: 0,
-            visible: false,
-        };
-        const view = new sidebar.ParameterView(this._host, argument, attributes);
-        view.toggle();
-        const item = new sidebar.NameValueView(this._host, name, view);
-        this._elements.push(item.render());
-    }
-
-    on(event, callback) {
-        this._events = this._events || {};
-        this._events[event] = this._events[event] || [];
-        this._events[event].push(callback);
-    }
-
-    _raise(event, data) {
-        if (this._events && this._events[event]) {
-            for (const callback of this._events[event]) {
-                callback(this, data);
-            }
-        }
-    }
-};
-
-sidebar.DocumentationSidebar = class {
-
-    constructor(host, metadata) {
-        this._host = host;
-        this._metadata = metadata;
-    }
-
-    render() {
-        if (!this._elements) {
-            this._elements = [];
-
-            const type = sidebar.DocumentationSidebar.formatDocumentation(this._metadata);
-
-            const element = this._host.document.createElement('div');
-            element.setAttribute('class', 'sidebar-view-documentation');
-
-            this._append(element, 'h1', type.name);
-
-            if (type.summary) {
-                this._append(element, 'p', type.summary);
-            }
-
-            if (type.description) {
-                this._append(element, 'p', type.description);
-            }
-
-            if (Array.isArray(type.attributes) && type.attributes.length > 0) {
-                this._append(element, 'h2', 'Attributes');
-                const attributes = this._append(element, 'dl');
-                for (const attribute of type.attributes) {
-                    this._append(attributes, 'dt', attribute.name + (attribute.type ? ': <tt>' + attribute.type + '</tt>' : ''));
-                    this._append(attributes, 'dd', attribute.description);
-                }
-                element.appendChild(attributes);
-            }
-
-            if (Array.isArray(type.inputs) && type.inputs.length > 0) {
-                this._append(element, 'h2', 'Inputs' + (type.inputs_range ? ' (' + type.inputs_range + ')' : ''));
-                const inputs = this._append(element, 'dl');
-                for (const input of type.inputs) {
-                    this._append(inputs, 'dt', input.name + (input.type ? ': <tt>' + input.type + '</tt>' : '') + (input.option ? ' (' + input.option + ')' : ''));
-                    this._append(inputs, 'dd', input.description);
-                }
-            }
-
-            if (Array.isArray(type.outputs) && type.outputs.length > 0) {
-                this._append(element, 'h2', 'Outputs' + (type.outputs_range ? ' (' + type.outputs_range + ')' : ''));
-                const outputs = this._append(element, 'dl');
-                for (const output of type.outputs) {
-                    this._append(outputs, 'dt', output.name + (output.type ? ': <tt>' + output.type + '</tt>' : '') + (output.option ? ' (' + output.option + ')' : ''));
-                    this._append(outputs, 'dd', output.description);
-                }
-            }
-
-            if (Array.isArray(type.type_constraints) && type.type_constraints.length > 0) {
-                this._append(element, 'h2', 'Type Constraints');
-                const typeConstraints = this._append(element, 'dl');
-                for (const typeConstraint of type.type_constraints) {
-                    this._append(typeConstraints, 'dt', typeConstraint.type_param_str + ': ' + typeConstraint.allowed_type_strs.map((item) => '<tt>' + item + '</tt>').join(', '));
-                    this._append(typeConstraints, 'dd', typeConstraint.description);
-                }
-            }
-
-            if (Array.isArray(type.examples) && type.examples.length > 0) {
-                this._append(element, 'h2', 'Examples');
-                for (const example of type.examples) {
-                    this._append(element, 'h3', example.summary);
-                    this._append(element, 'pre', example.code);
-                }
-            }
-
-            if (Array.isArray(type.references) && type.references.length > 0) {
-                this._append(element, 'h2', 'References');
-                const references = this._append(element, 'ul');
-                for (const reference of type.references) {
-                    this._append(references, 'li', reference.description);
-                }
-            }
-
-            if (type.domain && type.version && type.support_level) {
-                this._append(element, 'h2', 'Support');
-                this._append(element, 'dl', 'In domain <tt>' + type.domain + '</tt> since version <tt>' + type.version + '</tt> at support level <tt>' + type.support_level + '</tt>.');
-            }
-
-            if (!this._host.type !== 'Electron') {
-                element.addEventListener('click', (e) => {
-                    if (e.target && e.target.href) {
-                        const link = e.target.href;
-                        if (link.startsWith('http://') || link.startsWith('https://')) {
-                            e.preventDefault();
-                            this._raise('navigate', { link: link });
-                        }
-                    }
-                });
-            }
-
-            this._elements = [ element ];
-
-            const separator = this._host.document.createElement('div');
-            separator.className = 'sidebar-view-separator';
-            this._elements.push(separator);
-        }
-        return this._elements;
-    }
-
-    on(event, callback) {
-        this._events = this._events || {};
-        this._events[event] = this._events[event] || [];
-        this._events[event].push(callback);
-    }
-
-    _raise(event, data) {
-        if (this._events && this._events[event]) {
-            for (const callback of this._events[event]) {
-                callback(this, data);
-            }
-        }
-    }
-
-    _append(parent, type, content) {
-        const element = this._host.document.createElement(type);
-        if (content) {
-            element.innerHTML = content;
-        }
-        parent.appendChild(element);
-        return element;
-    }
-
-    static formatDocumentation(source) {
-        if (source) {
-            const generator = new markdown.Generator();
-            const target = {};
-            if (source.name !== undefined) {
-                target.name = source.name;
-            }
-            if (source.module !== undefined) {
-                target.module = source.module;
-            }
-            if (source.category !== undefined) {
-                target.category = source.category;
-            }
-            if (source.summary !== undefined) {
-                target.summary = generator.html(source.summary);
-            }
-            if (source.description !== undefined) {
-                target.description = generator.html(source.description);
-            }
-            if (Array.isArray(source.attributes)) {
-                target.attributes = source.attributes.map((source) => {
-                    const target = {};
-                    target.name = source.name;
-                    if (source.type !== undefined) {
-                        target.type = source.type;
-                    }
-                    if (source.option !== undefined) {
-                        target.option = source.option;
-                    }
-                    if (source.optional !== undefined) {
-                        target.optional = source.optional;
-                    }
-                    if (source.required !== undefined) {
-                        target.required = source.required;
-                    }
-                    if (source.minimum !== undefined) {
-                        target.minimum = source.minimum;
-                    }
-                    if (source.src !== undefined) {
-                        target.src = source.src;
-                    }
-                    if (source.src_type !== undefined) {
-                        target.src_type = source.src_type;
-                    }
-                    if (source.description !== undefined) {
-                        target.description = generator.html(source.description);
-                    }
-                    if (source.default !== undefined) {
-                        target.default = source.default;
-                    }
-                    if (source.visible !== undefined) {
-                        target.visible = source.visible;
-                    }
-                    return target;
-                });
-            }
-            if (Array.isArray(source.inputs)) {
-                target.inputs = source.inputs.map((source) => {
-                    const target = {};
-                    target.name = source.name;
-                    if (source.type !== undefined) {
-                        target.type = source.type;
-                    }
-                    if (source.description !== undefined) {
-                        target.description = generator.html(source.description);
-                    }
-                    if (source.default !== undefined) {
-                        target.default = source.default;
-                    }
-                    if (source.src !== undefined) {
-                        target.src = source.src;
-                    }
-                    if (source.list !== undefined) {
-                        target.list = source.list;
-                    }
-                    if (source.isRef !== undefined) {
-                        target.isRef = source.isRef;
-                    }
-                    if (source.typeAttr !== undefined) {
-                        target.typeAttr = source.typeAttr;
-                    }
-                    if (source.numberAttr !== undefined) {
-                        target.numberAttr = source.numberAttr;
-                    }
-                    if (source.typeListAttr !== undefined) {
-                        target.typeListAttr = source.typeListAttr;
-                    }
-                    if (source.option !== undefined) {
-                        target.option = source.option;
-                    }
-                    if (source.optional !== undefined) {
-                        target.optional = source.optional;
-                    }
-                    if (source.visible !== undefined) {
-                        target.visible = source.visible;
-                    }
-                    return target;
-                });
-            }
-            if (Array.isArray(source.outputs)) {
-                target.outputs = source.outputs.map((source) => {
-                    const target = {};
-                    target.name = source.name;
-                    if (source.type) {
-                        target.type = source.type;
-                    }
-                    if (source.description !== undefined) {
-                        target.description = generator.html(source.description);
-                    }
-                    if (source.list !== undefined) {
-                        target.list = source.list;
-                    }
-                    if (source.typeAttr !== undefined) {
-                        target.typeAttr = source.typeAttr;
-                    }
-                    if (source.typeListAttr !== undefined) {
-                        target.typeListAttr = source.typeAttr;
-                    }
-                    if (source.numberAttr !== undefined) {
-                        target.numberAttr = source.numberAttr;
-                    }
-                    if (source.isRef !== undefined) {
-                        target.isRef = source.isRef;
-                    }
-                    if (source.option !== undefined) {
-                        target.option = source.option;
-                    }
-                    return target;
-                });
-            }
-            if (Array.isArray(source.references)) {
-                target.references = source.references.map((source) => {
-                    if (source) {
-                        target.description = generator.html(source.description);
-                    }
-                    return target;
-                });
-            }
-            if (source.version !== undefined) {
-                target.version = source.version;
-            }
-            if (source.operator !== undefined) {
-                target.operator = source.operator;
-            }
-            if (source.identifier !== undefined) {
-                target.identifier = source.identifier;
-            }
-            if (source.package !== undefined) {
-                target.package = source.package;
-            }
-            if (source.support_level !== undefined) {
-                target.support_level = source.support_level;
-            }
-            if (source.min_input !== undefined) {
-                target.min_input = source.min_input;
-            }
-            if (source.max_input !== undefined) {
-                target.max_input = source.max_input;
-            }
-            if (source.min_output !== undefined) {
-                target.min_output = source.min_output;
-            }
-            if (source.max_input !== undefined) {
-                target.max_output = source.max_output;
-            }
-            if (source.inputs_range !== undefined) {
-                target.inputs_range = source.inputs_range;
-            }
-            if (source.outputs_range !== undefined) {
-                target.outputs_range = source.outputs_range;
-            }
-            if (source.examples !== undefined) {
-                target.examples = source.examples;
-            }
-            if (source.constants !== undefined) {
-                target.constants = source.constants;
-            }
-            if (source.type_constraints !== undefined) {
-                target.type_constraints = source.type_constraints;
-            }
-            return target;
-        }
-        return '';
-    }
-};
-
-sidebar.FindSidebar = class {
-
-    constructor(host, element, graph) {
-        this._host = host;
-        this._graphElement = element;
-        this._graph = graph;
-        this._contentElement = this._host.document.createElement('div');
-        this._contentElement.setAttribute('class', 'sidebar-view-find');
-        this._searchElement = this._host.document.createElement('input');
-        this._searchElement.setAttribute('id', 'search');
-        this._searchElement.setAttribute('type', 'text');
-        this._searchElement.setAttribute('spellcheck', 'false');
-        this._searchElement.setAttribute('placeholder', 'Search...');
-        this._searchElement.setAttribute('style', 'width: 100%');
-        this._searchElement.addEventListener('input', (e) => {
-            this.update(e.target.value);
-            this._raise('search-text-changed', e.target.value);
-        });
-        this._resultElement = this._host.document.createElement('ol');
-        this._resultElement.addEventListener('click', (e) => {
-            this.select(e);
-        });
-        this._contentElement.appendChild(this._searchElement);
-        this._contentElement.appendChild(this._resultElement);
-    }
-
-    on(event, callback) {
-        this._events = this._events || {};
-        this._events[event] = this._events[event] || [];
-        this._events[event].push(callback);
-    }
-
-    _raise(event, data) {
-        if (this._events && this._events[event]) {
-            for (const callback of this._events[event]) {
-                callback(this, data);
-            }
-        }
-    }
-
-    select(e) {
-        const selection = [];
-        const id = e.target.id;
-
-        const nodesElement = this._graphElement.getElementById('nodes');
-        let nodeElement = nodesElement.firstChild;
-        while (nodeElement) {
-            if (nodeElement.id === id) {
-                selection.push(nodeElement);
-            }
-            nodeElement = nodeElement.nextSibling;
-        }
-
-        const edgePathsElement = this._graphElement.getElementById('edge-paths');
-        let edgePathElement = edgePathsElement.firstChild;
-        while (edgePathElement) {
-            if (edgePathElement.id === id) {
-                selection.push(edgePathElement);
-            }
-            edgePathElement = edgePathElement.nextSibling;
-        }
-
-        let initializerElement = this._graphElement.getElementById(id);
-        if (initializerElement) {
-            while (initializerElement.parentElement) {
-                initializerElement = initializerElement.parentElement;
-                if (initializerElement.id && initializerElement.id.startsWith('node-')) {
-                    selection.push(initializerElement);
-                    break;
-                }
-            }
-        }
-
-        if (selection.length > 0) {
-            this._raise('select', selection);
-        }
-    }
-
-    focus(searchText) {
-        this._searchElement.focus();
-        this._searchElement.value = '';
-        this._searchElement.value = searchText;
-        this.update(searchText);
-    }
-
-    update(searchText) {
-        while (this._resultElement.lastChild) {
-            this._resultElement.removeChild(this._resultElement.lastChild);
-        }
-
-        let terms = null;
-        let callback = null;
-        const unquote = searchText.match(new RegExp(/^'(.*)'|"(.*)"$/));
-        if (unquote) {
-            const term = unquote[1] || unquote[2];
-            terms = [ term ];
-            callback = (name) => {
-                return term === name;
-            };
-        }
-        else {
-            terms = searchText.trim().toLowerCase().split(' ').map((term) => term.trim()).filter((term) => term.length > 0);
-            callback = (name) => {
-                return terms.every((term) => name.toLowerCase().indexOf(term) !== -1);
-            };
-        }
-
-        const nodes = new Set();
-        const edges = new Set();
-
-        for (const node of this._graph.nodes.values()) {
-            const label = node.label;
-            const initializers = [];
-            if (label.class === 'graph-node' || label.class === 'graph-input') {
-                for (const input of label.inputs) {
-                    for (const argument of input.arguments) {
-                        if (argument.name && !edges.has(argument.name)) {
-                            const match = (argument, term) => {
-                                if (argument.name && argument.name.toLowerCase().indexOf(term) !== -1) {
-                                    return true;
-                                }
-                                if (argument.type) {
-                                    if (argument.type.dataType && term === argument.type.dataType.toLowerCase()) {
-                                        return true;
-                                    }
-                                    if (argument.type.shape) {
-                                        if (term === argument.type.shape.toString().toLowerCase()) {
-                                            return true;
-                                        }
-                                        if (argument.type.shape && Array.isArray(argument.type.shape.dimensions)) {
-                                            const dimensions = argument.type.shape.dimensions.map((dimension) => dimension ? dimension.toString().toLowerCase() : '');
-                                            if (term === dimensions.join(',')) {
-                                                return true;
-                                            }
-                                            if (dimensions.some((dimension) => term === dimension)) {
-                                                return true;
-                                            }
-                                        }
-                                    }
-                                }
-                                return false;
-                            };
-                            if (terms.every((term) => match(argument, term))) {
-                                if (!argument.initializer) {
-                                    const inputItem = this._host.document.createElement('li');
-                                    inputItem.innerText = '\u2192 ' + argument.name.split('\n').shift(); // custom argument id
-                                    inputItem.id = 'edge-' + argument.name;
-                                    this._resultElement.appendChild(inputItem);
-                                    edges.add(argument.name);
-                                }
-                                else {
-                                    initializers.push(argument);
-                                }
-                            }
-                        }
-                    }
-                }
-            }
-            if (label.class === 'graph-node') {
-                const name = label.value.name;
-                const type = label.value.type.name;
-                if (!nodes.has(label.id) &&
-                    ((name && callback(name) || (type && callback(type))))) {
-                    const nameItem = this._host.document.createElement('li');
-                    nameItem.innerText = '\u25A2 ' + (name || '[' + type + ']');
-                    nameItem.id = label.id;
-                    this._resultElement.appendChild(nameItem);
-                    nodes.add(label.id);
-                }
-            }
-            for (const argument of initializers) {
-                if (argument.name) {
-                    const initializeItem = this._host.document.createElement('li');
-                    initializeItem.innerText = '\u25A0 ' + argument.name.split('\n').shift(); // custom argument id
-                    initializeItem.id = 'initializer-' + argument.name;
-                    this._resultElement.appendChild(initializeItem);
-                }
-            }
-        }
-
-        for (const node of this._graph.nodes.values()) {
-            const label = node.label;
-            if (label.class === 'graph-node' || label.class === 'graph-output') {
-                for (const output of label.outputs) {
-                    for (const argument of output.arguments) {
-                        if (argument.name && !edges.has(argument.name) && terms.every((term) => argument.name.toLowerCase().indexOf(term) !== -1)) {
-                            const outputItem = this._host.document.createElement('li');
-                            outputItem.innerText = '\u2192 ' + argument.name.split('\n').shift(); // custom argument id
-                            outputItem.id = 'edge-' + argument.name;
-                            this._resultElement.appendChild(outputItem);
-                            edges.add(argument.name);
-                        }
-                    }
-                }
-            }
-        }
-
-        this._resultElement.style.display = this._resultElement.childNodes.length !== 0 ? 'block' : 'none';
-    }
-
-    get content() {
-        return this._contentElement;
-    }
-};
-
-sidebar.Formatter = class {
-
-    constructor(value, type, quote) {
-        this._value = value;
-        this._type = type;
-        this._quote = quote;
-        this._values = new Set();
-    }
-
-    toString() {
-        return this._format(this._value, this._type, this._quote);
-    }
-
-    _format(value, type, quote) {
-
-        if (typeof value === 'function') {
-            return value();
-        }
-        if (value && (value instanceof base.Int64 || value instanceof base.Uint64)) {
-            return value.toString();
-        }
-        if (Number.isNaN(value)) {
-            return 'NaN';
-        }
-        switch (type) {
-            case 'shape':
-                return value ? value.toString() : '(null)';
-            case 'shape[]':
-                if (value && !Array.isArray(value)) {
-                    throw new Error("Invalid shape '" + JSON.stringify(value) + "'.");
-                }
-                return value ? value.map((item) => item.toString()).join(', ') : '(null)';
-            case 'graph':
-                return value ? value.name : '(null)';
-            case 'graph[]':
-                return value ? value.map((graph) => graph.name).join(', ') : '(null)';
-            case 'tensor':
-                if (value && value.type && value.type.shape && value.type.shape.dimensions && value.type.shape.dimensions.length === 0) {
-                    return value.toString();
-                }
-                return '[...]';
-            case 'function':
-                return value.type.name;
-            case 'function[]':
-                return value ? value.map((item) => item.type.name).join(', ') : '(null)';
-            default:
-                break;
-        }
-        if (typeof value === 'string' && (!type || type !== 'string')) {
-            return quote ? '"' + value + '"' : value;
-        }
-        if (Array.isArray(value)) {
-            if (value.length === 0) {
-                return quote ? '[]' : '';
-            }
-            let ellipsis = false;
-            if (value.length > 1000) {
-                value = value.slice(0, 1000);
-                ellipsis = true;
-            }
-            const itemType = (type && type.endsWith('[]')) ? type.substring(0, type.length - 2) : null;
-            const array = value.map((item) => {
-                if (item && (item instanceof base.Int64 || item instanceof base.Uint64)) {
-                    return item.toString();
-                }
-                if (Number.isNaN(item)) {
-                    return 'NaN';
-                }
-                const quote = !itemType || itemType === 'string';
-                return this._format(item, itemType, quote);
-            });
-            if (ellipsis) {
-                array.push('\u2026');
-            }
-            return quote ? [ '[', array.join(', '), ']' ].join(' ') : array.join(', ');
-        }
-        if (value === null) {
-            return quote ? 'null' : '';
-        }
-        if (value === undefined) {
-            return 'undefined';
-        }
-        if (value !== Object(value)) {
-            return value.toString();
-        }
-        if (this._values.has(value)) {
-            return '\u2026';
-        }
-        this._values.add(value);
-        const list = [];
-        const entries = Object.entries(value).filter((entry) => !entry[0].startsWith('__') && !entry[0].endsWith('__'));
-        if (entries.length === 1) {
-            list.push(this._format(entries[0][1], null, true));
-        }
->>>>>>> 9113cf4a
-        else {
-            for (const entry of entries) {
-                list.push(entry[0] + ': ' + this._format(entry[1], null, true));
-            }
-        }
-        let objectType = value.__type__;
-        if (!objectType && value.constructor.name && value.constructor.name !== 'Object') {
-            objectType = value.constructor.name;
-        }
-        if (objectType) {
-            return objectType + (list.length === 0 ? '()' : [ '(', list.join(', '), ')' ].join(''));
-        }
-        switch (list.length) {
-            case 0:
-                return quote ? '()' : '';
-            case 1:
-                return list[0];
-            default:
-                return quote ? [ '(', list.join(', '), ')' ].join(' ') : list.join(', ');
-        }
-    }
-};
-
-const markdown = {};
-
-markdown.Generator = class {
-
-    constructor() {
-        this._newlineRegExp = /^\n+/;
-        this._codeRegExp = /^( {4}[^\n]+\n*)+/;
-        this._fencesRegExp = /^ {0,3}(`{3,}(?=[^`\n]*\n)|~{3,})([^\n]*)\n(?:|([\s\S]*?)\n)(?: {0,3}\1[~`]* *(?:\n+|$)|$)/;
-        this._hrRegExp = /^ {0,3}((?:- *){3,}|(?:_ *){3,}|(?:\* *){3,})(?:\n+|$)/;
-        this._headingRegExp = /^ {0,3}(#{1,6}) +([^\n]*?)(?: +#+)? *(?:\n+|$)/;
-        this._blockquoteRegExp = /^( {0,3}> ?(([^\n]+(?:\n(?! {0,3}((?:- *){3,}|(?:_ *){3,}|(?:\* *){3,})(?:\n+|$)| {0,3}#{1,6} | {0,3}>| {0,3}(?:`{3,}(?=[^`\n]*\n)|~{3,})[^\n]*\n| {0,3}(?:[*+-]|1[.)]) |<\/?(?:address|article|aside|base|basefont|blockquote|body|caption|center|col|colgroup|dd|details|dialog|dir|div|dl|dt|fieldset|figcaption|figure|footer|form|frame|frameset|h[1-6]|head|header|hr|html|iframe|legend|li|link|main|menu|menuitem|meta|nav|noframes|ol|optgroup|option|p|param|section|source|summary|table|tbody|td|tfoot|th|thead|title|tr|track|ul)(?: +|\n|\/?>)|<(?:script|pre|style|!--))[^\n]+)*)|[^\n]*)(?:\n|$))+/;
-        this._listRegExp = /^( {0,3})((?:[*+-]|\d{1,9}[.)])) [\s\S]+?(?:\n+(?=\1?(?:(?:- *){3,}|(?:_ *){3,}|(?:\* *){3,})(?:\n+|$))|\n+(?= {0,3}\[((?!\s*\])(?:\\[[\]]|[^[\]])+)\]: *\n? *<?([^\s>]+)>?(?:(?: +\n? *| *\n *)((?:"(?:\\"?|[^"\\])*"|'[^'\n]*(?:\n[^'\n]+)*\n?'|\([^()]*\))))? *(?:\n+|$))|\n{2,}(?! )(?!\1(?:[*+-]|\d{1,9}[.)]) )\n*|\s*$)/;
-        this._htmlRegExp = /^ {0,3}(?:<(script|pre|style)[\s>][\s\S]*?(?:<\/\1>[^\n]*\n+|$)|<!--(?!-?>)[\s\S]*?(?:-->|$)[^\n]*(\n+|$)|<\?[\s\S]*?(?:\?>\n*|$)|<![A-Z][\s\S]*?(?:>\n*|$)|<!\[CDATA\[[\s\S]*?(?:\]\]>\n*|$)|<\/?(address|article|aside|base|basefont|blockquote|body|caption|center|col|colgroup|dd|details|dialog|dir|div|dl|dt|fieldset|figcaption|figure|footer|form|frame|frameset|h[1-6]|head|header|hr|html|iframe|legend|li|link|main|menu|menuitem|meta|nav|noframes|ol|optgroup|option|p|param|section|source|summary|table|tbody|td|tfoot|th|thead|title|tr|track|ul)(?: +|\n|\/?>)[\s\S]*?(?:\n{2,}|$)|<(?!script|pre|style)([a-z][\w-]*)(?: +[a-zA-Z:_][\w.:-]*(?: *= *"[^"\n]*"| *= *'[^'\n]*'| *= *[^\s"'=<>`]+)?)*? *\/?>(?=[ \t]*(?:\n|$))[\s\S]*?(?:\n{2,}|$)|<\/(?!script|pre|style)[a-z][\w-]*\s*>(?=[ \t]*(?:\n|$))[\s\S]*?(?:\n{2,}|$))/i;
-        this._defRegExp = /^ {0,3}\[((?!\s*\])(?:\\[[\]]|[^[\]])+)\]: *\n? *<?([^\s>]+)>?(?:(?: +\n? *| *\n *)((?:"(?:\\"?|[^"\\])*"|'[^'\n]*(?:\n[^'\n]+)*\n?'|\([^()]*\))))? *(?:\n+|$)/;
-        this._nptableRegExp = /^ *([^|\n ].*\|.*)\n {0,3}([-:]+ *\|[-| :]*)(?:\n((?:(?!\n| {0,3}((?:- *){3,}|(?:_ *){3,}|(?:\* *){3,})(?:\n+|$)| {0,3}#{1,6} | {0,3}>| {4}[^\n]| {0,3}(?:`{3,}(?=[^`\n]*\n)|~{3,})[^\n]*\n| {0,3}(?:[*+-]|1[.)]) |<\/?(?:address|article|aside|base|basefont|blockquote|body|caption|center|col|colgroup|dd|details|dialog|dir|div|dl|dt|fieldset|figcaption|figure|footer|form|frame|frameset|h[1-6]|head|header|hr|html|iframe|legend|li|link|main|menu|menuitem|meta|nav|noframes|ol|optgroup|option|p|param|section|source|summary|table|tbody|td|tfoot|th|thead|title|tr|track|ul)(?: +|\n|\/?>)|<(?:script|pre|style|!--)).*(?:\n|$))*)\n*|$)/;
-        this._tableRegExp = /^ *\|(.+)\n {0,3}\|?( *[-:]+[-| :]*)(?:\n *((?:(?!\n| {0,3}((?:- *){3,}|(?:_ *){3,}|(?:\* *){3,})(?:\n+|$)| {0,3}#{1,6} | {0,3}>| {4}[^\n]| {0,3}(?:`{3,}(?=[^`\n]*\n)|~{3,})[^\n]*\n| {0,3}(?:[*+-]|1[.)]) |<\/?(?:address|article|aside|base|basefont|blockquote|body|caption|center|col|colgroup|dd|details|dialog|dir|div|dl|dt|fieldset|figcaption|figure|footer|form|frame|frameset|h[1-6]|head|header|hr|html|iframe|legend|li|link|main|menu|menuitem|meta|nav|noframes|ol|optgroup|option|p|param|section|source|summary|table|tbody|td|tfoot|th|thead|title|tr|track|ul)(?: +|\n|\/?>)|<(?:script|pre|style|!--)).*(?:\n|$))*)\n*|$)/;
-        this._lheadingRegExp = /^([^\n]+)\n {0,3}(=+|-+) *(?:\n+|$)/;
-        this._textRegExp = /^[^\n]+/;
-        this._bulletRegExp = /(?:[*+-]|\d{1,9}[.)])/;
-        this._itemRegExp = /^( *)((?:[*+-]|\d{1,9}[.)])) ?[^\n]*(?:\n(?!\1(?:[*+-]|\d{1,9}[.)]) ?)[^\n]*)*/gm;
-        this._paragraphRegExp = /^([^\n]+(?:\n(?! {0,3}((?:- *){3,}|(?:_ *){3,}|(?:\* *){3,})(?:\n+|$)| {0,3}#{1,6} | {0,3}>| {0,3}(?:`{3,}(?=[^`\n]*\n)|~{3,})[^\n]*\n| {0,3}(?:[*+-]|1[.)]) |<\/?(?:address|article|aside|base|basefont|blockquote|body|caption|center|col|colgroup|dd|details|dialog|dir|div|dl|dt|fieldset|figcaption|figure|footer|form|frame|frameset|h[1-6]|head|header|hr|html|iframe|legend|li|link|main|menu|menuitem|meta|nav|noframes|ol|optgroup|option|p|param|section|source|summary|table|tbody|td|tfoot|th|thead|title|tr|track|ul)(?: +|\n|\/?>)|<(?:script|pre|style|!--))[^\n]+)*)/;
-        this._backpedalRegExp = /(?:[^?!.,:;*_~()&]+|\([^)]*\)|&(?![a-zA-Z0-9]+;$)|[?!.,:;*_~)]+(?!$))+/;
-        this._escapeRegExp = /^\\([!"#$%&'()*+,\-./:;<=>?@[\]\\^_`{|}~~|])/;
-        this._escapesRegExp = /\\([!"#$%&'()*+,\-./:;<=>?@[\]\\^_`{|}~])/g;
-        /* eslint-disable no-control-regex */
-        this._autolinkRegExp = /^<([a-zA-Z][a-zA-Z0-9+.-]{1,31}:[^\s\x00-\x1f<>]*|[a-zA-Z0-9.!#$%&'*+/=?_`{|}~-]+(@)[a-zA-Z0-9](?:[a-zA-Z0-9-]{0,61}[a-zA-Z0-9])?(?:\.[a-zA-Z0-9](?:[a-zA-Z0-9-]{0,61}[a-zA-Z0-9])?)+(?![-_]))>/;
-        this._linkRegExp = /^!?\[((?:\[(?:\\.|[^[\]\\])*\]|\\.|`[^`]*`|[^[\]\\`])*?)\]\(\s*(<(?:\\[<>]?|[^\s<>\\])*>|[^\s\x00-\x1f]*)(?:\s+("(?:\\"?|[^"\\])*"|'(?:\\'?|[^'\\])*'|\((?:\\\)?|[^)\\])*\)))?\s*\)/;
-        /* eslint-enable no-control-regex */
-        this._urlRegExp = /^((?:ftp|https?):\/\/|www\.)(?:[a-zA-Z0-9-]+\.?)+[^\s<]*|^[A-Za-z0-9._+-]+(@)[a-zA-Z0-9-_]+(?:\.[a-zA-Z0-9-_]*[a-zA-Z0-9])+(?![-_])/i;
-        this._tagRegExp = /^<!--(?!-?>)[\s\S]*?-->|^<\/[a-zA-Z][\w:-]*\s*>|^<[a-zA-Z][\w-]*(?:\s+[a-zA-Z:_][\w.:-]*(?:\s*=\s*"[^"]*"|\s*=\s*'[^']*'|\s*=\s*[^\s"'=<>`]+)?)*?\s*\/?>|^<\?[\s\S]*?\?>|^<![a-zA-Z]+\s[\s\S]*?>|^<!\[CDATA\[[\s\S]*?\]\]>/;
-        this._reflinkRegExp = /^!?\[((?:\[(?:\\.|[^[\]\\])*\]|\\.|`[^`]*`|[^[\]\\`])*?)\]\[(?!\s*\])((?:\\[[\]]?|[^[\]\\])+)\]/;
-        this._nolinkRegExp = /^!?\[(?!\s*\])((?:\[[^[\]]*\]|\\[[\]]|[^[\]])*)\](?:\[\])?/;
-        this._reflinkSearchRegExp = /!?\[((?:\[(?:\\.|[^[\]\\])*\]|\\.|`[^`]*`|[^[\]\\`])*?)\]\[(?!\s*\])((?:\\[[\]]?|[^[\]\\])+)\]|!?\[(?!\s*\])((?:\[[^[\]]*\]|\\[[\]]|[^[\]])*)\](?:\[\])?(?!\()/g;
-        this._strongStartRegExp = /^(?:(\*\*(?=[*!"#$%&'()+\-.,/:;<=>?@[\]`{|}~]))|\*\*)(?![\s])|__/;
-        this._strongMiddleRegExp = /^\*\*(?:(?:(?!__[^_]*?__|\*\*\[^\*\]*?\*\*)(?:[^*]|\\\*)|__[^_]*?__|\*\*\[^\*\]*?\*\*)|\*(?:(?!__[^_]*?__|\*\*\[^\*\]*?\*\*)(?:[^*]|\\\*)|__[^_]*?__|\*\*\[^\*\]*?\*\*)*?\*)+?\*\*$|^__(?![\s])((?:(?:(?!__[^_]*?__|\*\*\[^\*\]*?\*\*)(?:[^_]|\\_)|__[^_]*?__|\*\*\[^\*\]*?\*\*)|_(?:(?!__[^_]*?__|\*\*\[^\*\]*?\*\*)(?:[^_]|\\_)|__[^_]*?__|\*\*\[^\*\]*?\*\*)*?_)+?)__$/;
-        this._strongEndAstRegExp = /[^!"#$%&'()+\-.,/:;<=>?@[\]`{|}~\s]\*\*(?!\*)|[!"#$%&'()+\-.,/:;<=>?@[\]`{|}~]\*\*(?!\*)(?:(?=[!"#$%&'()+\-.,/:;<=>?@[\]`{|}~_\s]|$))/g;
-        this._strongEndUndRegExp = /[^\s]__(?!_)(?:(?=[!"#$%&'()+\-.,/:;<=>?@[\]`{|}~*\s])|$)/g;
-        this._emStartRegExp = /^(?:(\*(?=[!"#$%&'()+\-.,/:;<=>?@[\]`{|}~]))|\*)(?![*\s])|_/;
-        this._emMiddleRegExp = /^\*(?:(?:(?!__[^_]*?__|\*\*\[^\*\]*?\*\*)(?:[^*]|\\\*)|__[^_]*?__|\*\*\[^\*\]*?\*\*)|\*(?:(?!__[^_]*?__|\*\*\[^\*\]*?\*\*)(?:[^*]|\\\*)|__[^_]*?__|\*\*\[^\*\]*?\*\*)*?\*)+?\*$|^_(?![_\s])(?:(?:(?!__[^_]*?__|\*\*\[^\*\]*?\*\*)(?:[^_]|\\_)|__[^_]*?__|\*\*\[^\*\]*?\*\*)|_(?:(?!__[^_]*?__|\*\*\[^\*\]*?\*\*)(?:[^_]|\\_)|__[^_]*?__|\*\*\[^\*\]*?\*\*)*?_)+?_$/;
-        this._emEndAstRegExp = /[^!"#$%&'()+\-.,/:;<=>?@[\]`{|}~\s]\*(?!\*)|[!"#$%&'()+\-.,/:;<=>?@[\]`{|}~]\*(?!\*)(?:(?=[!"#$%&'()+\-.,/:;<=>?@[\]`{|}~_\s]|$))/g;
-        this._emEndUndRegExp = /[^\s]_(?!_)(?:(?=[!"#$%&'()+\-.,/:;<=>?@[\]`{|}~*\s])|$)/g,
-        this._codespanRegExp = /^(`+)([^`]|[^`][\s\S]*?[^`])\1(?!`)/;
-        this._brRegExp = /^( {2,}|\\)\n(?!\s*$)/;
-        this._delRegExp = /^~+(?=\S)([\s\S]*?\S)~+/;
-        this._textspanRegExp = /^(`+|[^`])(?:(?= {2,}\n)|[\s\S]*?(?:(?=[\\<![`*~]|\b_|https?:\/\/|ftp:\/\/|www\.|$)|[^ ](?= {2,}\n)|[^a-zA-Z0-9.!#$%&'*+/=?_`{|}~-](?=[a-zA-Z0-9.!#$%&'*+/=?_`{|}~-]+@))|(?=[a-zA-Z0-9.!#$%&'*+/=?_`{|}~-]+@))/;
-        this._punctuationRegExp = /^([\s*!"#$%&'()+\-.,/:;<=>?@[\]`{|}~])/;
-        this._blockSkipRegExp = /\[[^\]]*?\]\([^)]*?\)|`[^`]*?`|<[^>]*?>/g;
-        this._escapeTestRegExp = /[&<>"']/;
-        this._escapeReplaceRegExp = /[&<>"']/g;
-        this._escapeTestNoEncodeRegExp = /[<>"']|&(?!#?\w+;)/;
-        this._escapeReplaceNoEncodeRegExp = /[<>"']|&(?!#?\w+;)/g;
-        this._escapeReplacementsMap = { '&': '&amp;', '<': '&lt;', '>': '&gt;', '"': '&quot;', "'": '&#39;' };
-    }
-
-    html(source) {
-        const tokens = [];
-        const links = new Map();
-        this._tokenize(source.replace(/\r\n|\r/g, '\n').replace(/\t/g, '    '), tokens, links, true);
-        this._tokenizeBlock(tokens, links);
-        const slugs = new Map();
-        const result = this._render(tokens, slugs, true);
-        return result;
-    }
-
-    _tokenize(source, tokens, links, top) {
-        source = source.replace(/^ +$/gm, '');
-        while (source) {
-            let match = this._newlineRegExp.exec(source);
-            if (match) {
-                source = source.substring(match[0].length);
-                if (match[0].length > 1) {
-                    tokens.push({ type: 'space' });
-                }
-                continue;
-            }
-            match = this._codeRegExp.exec(source);
-            if (match) {
-                source = source.substring(match[0].length);
-                const lastToken = tokens[tokens.length - 1];
-                if (lastToken && lastToken.type === 'paragraph') {
-                    lastToken.text += '\n' + match[0].trimRight();
+            body += '<tr>\n' + cell + '</tr>\n';
+          }
+          html += '<table>\n<thead>\n' + header + '</thead>\n' + (body ? '<tbody>' + body + '</tbody>' : body) + '</table>\n';
+          continue;
+        }
+        case 'blockquote': {
+          html += '<blockquote>\n' + this._render(token.tokens, slugs, true) + '</blockquote>\n';
+          continue;
+        }
+        case 'list': {
+          const ordered = token.ordered;
+          const start = token.start;
+          const loose = token.loose;
+          let body = '';
+          for (const item of token.items) {
+            let itemBody = '';
+            if (item.task) {
+              const checkbox = '<input ' + (item.checked ? 'checked="" ' : '') + 'disabled="" type="checkbox"' + '> ';
+              if (loose) {
+                if (item.tokens.length > 0 && item.tokens[0].type === 'text') {
+                  item.tokens[0].text = checkbox + ' ' + item.tokens[0].text;
+                  if (item.tokens[0].tokens && item.tokens[0].tokens.length > 0 && item.tokens[0].tokens[0].type === 'text') {
+                    item.tokens[0].tokens[0].text = checkbox + ' ' + item.tokens[0].tokens[0].text;
+                  }
                 }
                 else {
-                    const text = match[0].replace(/^ {4}/gm, '').replace(/\n*$/, '');
-                    tokens.push({ type: 'code', text: text });
+                  item.tokens.unshift({ type: 'text', text: checkbox });
                 }
-                continue;
+              }
+              else {
+                itemBody += checkbox;
+              }
             }
-            match = this._fencesRegExp.exec(source);
-            if (match) {
-                source = source.substring(match[0].length);
-                const language = match[2] ? match[2].trim() : match[2];
-                let content = match[3] || '';
-                const matchIndent = match[0].match(/^(\s+)(?:```)/);
-                if (matchIndent !== null) {
-                    const indent = matchIndent[1];
-                    content = content.split('\n').map(node => {
-                        const match = node.match(/^\s+/);
-                        return (match !== null && match[0].length >= indent.length) ? node.slice(indent.length) : node;
-                    }).join('\n');
-                }
-                tokens.push({ type: 'code', language: language, text: content });
-                continue;
-            }
-            match = this._headingRegExp.exec(source);
-            if (match) {
-                source = source.substring(match[0].length);
-                tokens.push({ type: 'heading', depth: match[1].length, text: match[2] });
-                continue;
-            }
-            match = this._nptableRegExp.exec(source);
-            if (match) {
-                const header = this._splitCells(match[1].replace(/^ *| *\| *$/g, ''));
-                const align = match[2].replace(/^ *|\| *$/g, '').split(/ *\| */);
-                if (header.length === align.length) {
-                    const cells = match[3] ? match[3].replace(/\n$/, '').split('\n') : [];
-                    const token = { type: 'table', header: header, align: align, cells: cells, raw: match[0] };
-                    for (let i = 0; i < token.align.length; i++) {
-                        if (/^ *-+: *$/.test(token.align[i])) {
-                            token.align[i] = 'right';
-                        }
-                        else if (/^ *:-+: *$/.test(token.align[i])) {
-                            token.align[i] = 'center';
-                        }
-                        else if (/^ *:-+ *$/.test(token.align[i])) {
-                            token.align[i] = 'left';
-                        }
-                        else {
-                            token.align[i] = null;
-                        }
-                    }
-                    token.cells = token.cells.map((cell) => this._splitCells(cell, token.header.length));
-                    source = source.substring(token.raw.length);
-                    tokens.push(token);
-                    continue;
-                }
-            }
-            match = this._hrRegExp.exec(source);
-            if (match) {
-                source = source.substring(match[0].length);
-                tokens.push({ type: 'hr' });
-                continue;
-            }
-            match = this._blockquoteRegExp.exec(source);
-            if (match) {
-                source = source.substring(match[0].length);
-                const text = match[0].replace(/^ *> ?/gm, '');
-                tokens.push({ type: 'blockquote', text: text, tokens: this._tokenize(text, [], links, top) });
-                continue;
-            }
-            match = this._listRegExp.exec(source);
-            if (match) {
-                let raw = match[0];
-                const bull = match[2];
-                const ordered = bull.length > 1;
-                const parent = bull[bull.length - 1] === ')';
-                const list = { type: 'list', raw: raw, ordered: ordered, start: ordered ? +bull.slice(0, -1) : '', loose: false, items: [] };
-                const itemMatch = match[0].match(this._itemRegExp);
-                let next = false;
-                const length = itemMatch.length;
-                for (let i = 0; i < length; i++) {
-                    let item = itemMatch[i];
-                    raw = item;
-                    let space = item.length;
-                    item = item.replace(/^ *([*+-]|\d+[.)]) ?/, '');
-                    if (~item.indexOf('\n ')) {
-                        space -= item.length;
-                        item = item.replace(new RegExp('^ {1,' + space + '}', 'gm'), '');
-                    }
-                    if (i !== length - 1) {
-                        const bullet = this._bulletRegExp.exec(itemMatch[i + 1])[0];
-                        if (ordered ? bullet.length === 1 || (!parent && bullet[bullet.length - 1] === ')') : (bullet.length > 1)) {
-                            const addBack = itemMatch.slice(i + 1).join('\n');
-                            list.raw = list.raw.substring(0, list.raw.length - addBack.length);
-                            i = length - 1;
-                        }
-                    }
-                    let loose = next || /\n\n(?!\s*$)/.test(item);
-                    if (i !== length - 1) {
-                        next = item.charAt(item.length - 1) === '\n';
-                        if (!loose) {
-                            loose = next;
-                        }
-                    }
-                    if (loose) {
-                        list.loose = true;
-                    }
-                    const task = /^\[[ xX]\] /.test(item);
-                    let checked = undefined;
-                    if (task) {
-                        checked = item[1] !== ' ';
-                        item = item.replace(/^\[[ xX]\] +/, '');
-                    }
-                    list.items.push({ type: 'list_item', raw, task: task, checked: checked, loose: loose, text: item });
-                }
-                source = source.substring(list.raw.length);
-                for (const item of list.items) {
-                    item.tokens = this._tokenize(item.text, [], links, false);
-                }
-                tokens.push(list);
-                continue;
-            }
-            match = this._htmlRegExp.exec(source);
-            if (match) {
-                source = source.substring(match[0].length);
-                tokens.push({ type: 'html', pre: (match[1] === 'pre' || match[1] === 'script' || match[1] === 'style'), text: match[0] });
-                continue;
-            }
-            if (top) {
-                match = this._defRegExp.exec(source);
-                if (match) {
-                    source = source.substring(match[0].length);
-                    match[3] = match[3] ? match[3].substring(1, match[3].length - 1) : match[3];
-                    const tag = match[1].toLowerCase().replace(/\s+/g, ' ');
-                    if (!links.has(tag)) {
-                        links.set(tag, { href: match[2], title: match[3] });
-                    }
-                    continue;
-                }
-            }
-            match = this._tableRegExp.exec(source);
-            if (match) {
-                const header = this._splitCells(match[1].replace(/^ *| *\| *$/g, ''));
-                const align = match[2].replace(/^ *|\| *$/g, '').split(/ *\| */);
-                if (header.length === align.length) {
-                    const cells = match[3] ? match[3].replace(/\n$/, '').split('\n') : [];
-                    const token = { type: 'table', header: header, align: align, cells: cells, raw: match[0] };
-                    for (let i = 0; i < token.align.length; i++) {
-                        if (/^ *-+: *$/.test(token.align[i])) {
-                            token.align[i] = 'right';
-                        }
-                        else if (/^ *:-+: *$/.test(token.align[i])) {
-                            token.align[i] = 'center';
-                        }
-                        else if (/^ *:-+ *$/.test(token.align[i])) {
-                            token.align[i] = 'left';
-                        }
-                        else {
-                            token.align[i] = null;
-                        }
-                    }
-                    token.cells = token.cells.map((cell) => this._splitCells(cell.replace(/^ *\| *| *\| *$/g, ''), token.header.length));
-                    source = source.substring(token.raw.length);
-                    tokens.push(token);
-                    continue;
-                }
-            }
-            match = this._lheadingRegExp.exec(source);
-            if (match) {
-                source = source.substring(match[0].length);
-                tokens.push({ type: 'heading', depth: match[2].charAt(0) === '=' ? 1 : 2, text: match[1] });
-                continue;
-            }
-            if (top) {
-                match = this._paragraphRegExp.exec(source);
-                if (match) {
-                    source = source.substring(match[0].length);
-                    tokens.push({ type: 'paragraph', text: match[1].charAt(match[1].length - 1) === '\n' ? match[1].slice(0, -1) : match[1] });
-                    continue;
-                }
-            }
-            match = this._textRegExp.exec(source);
-            if (match) {
-                source = source.substring(match[0].length);
-                const lastToken = tokens[tokens.length - 1];
-                if (lastToken && lastToken.type === 'text') {
-                    lastToken.text += '\n' + match[0];
-                }
-                else {
-                    tokens.push({ type: 'text', text: match[0] });
-                }
-                continue;
-            }
-            throw new Error("Unexpected '" + source.charCodeAt(0) + "'.");
-        }
-        return tokens;
-    }
-
-    _tokenizeInline(source, links, inLink, inRawBlock, prevChar) {
-        const tokens = [];
-        let maskedSource = source;
-        if (links.size > 0) {
-            while (maskedSource) {
-                const match = this._reflinkSearchRegExp.exec(maskedSource);
-                if (match) {
-                    if (links.has(match[0].slice(match[0].lastIndexOf('[') + 1, -1))) {
-                        maskedSource = maskedSource.slice(0, match.index) + '[' + 'a'.repeat(match[0].length - 2) + ']' + maskedSource.slice(this._reflinkSearchRegExp.lastIndex);
-                    }
-                    continue;
-                }
-                break;
-            }
-        }
-        while (maskedSource) {
-            const match = this._blockSkipRegExp.exec(maskedSource);
-            if (match) {
-                maskedSource = maskedSource.slice(0, match.index) + '[' + 'a'.repeat(match[0].length - 2) + ']' + maskedSource.slice(this._blockSkipRegExp.lastIndex);
-                continue;
-            }
-            break;
-        }
-        while (source) {
-            let match = this._escapeRegExp.exec(source);
-            if (match) {
-                source = source.substring(match[0].length);
-                tokens.push({ type: 'escape', text: this._escape(match[1]) });
-                continue;
-            }
-            match = this._tagRegExp.exec(source);
-            if (match) {
-                source = source.substring(match[0].length);
-                if (!inLink && /^<a /i.test(match[0])) {
-                    inLink = true;
-                }
-                else if (inLink && /^<\/a>/i.test(match[0])) {
-                    inLink = false;
-                }
-                if (!inRawBlock && /^<(pre|code|kbd|script)(\s|>)/i.test(match[0])) {
-                    inRawBlock = true;
-                }
-                else if (inRawBlock && /^<\/(pre|code|kbd|script)(\s|>)/i.test(match[0])) {
-                    inRawBlock = false;
-                }
-                tokens.push({ type: 'html', raw: match[0], text: match[0] });
-                continue;
-            }
-            match = this._linkRegExp.exec(source);
-            if (match) {
-                let index = -1;
-                const ref = match[2];
-                if (ref.indexOf(')') !== -1) {
-                    let level = 0;
-                    for (let i = 0; i < ref.length; i++) {
-                        switch (ref[i]) {
-                            case '\\':
-                                i++;
-                                break;
-                            case '(':
-                                level++;
-                                break;
-                            case ')':
-                                level--;
-                                if (level < 0) {
-                                    index = i;
-                                    i = ref.length;
-                                }
-                                break;
-                            default:
-                                break;
-                        }
-                    }
-                }
-                if (index > -1) {
-                    const length = (match[0].indexOf('!') === 0 ? 5 : 4) + match[1].length + index;
-                    match[2] = match[2].substring(0, index);
-                    match[0] = match[0].substring(0, length).trim();
-                    match[3] = '';
-                }
-                const title = (match[3] ? match[3].slice(1, -1) : '').replace(this._escapesRegExp, '$1');
-                const href = match[2].trim().replace(/^<([\s\S]*)>$/, '$1').replace(this._escapesRegExp, '$1');
-                const token = this._outputLink(match, href, title);
-                source = source.substring(match[0].length);
-                if (token.type === 'link') {
-                    token.tokens = this._tokenizeInline(token.text, links, true, inRawBlock, '');
-                }
-                tokens.push(token);
-                continue;
-            }
-            match = this._reflinkRegExp.exec(source) || this._nolinkRegExp.exec(source);
-            if (match) {
-                let link = (match[2] || match[1]).replace(/\s+/g, ' ');
-                link = links.get(link.toLowerCase());
-                if (!link || !link.href) {
-                    const text = match[0].charAt(0);
-                    source = source.substring(text.length);
-                    tokens.push({ type: 'text', text: text });
-                }
-                else {
-                    source = source.substring(match[0].length);
-                    const token = this._outputLink(match, link);
-                    if (token.type === 'link') {
-                        token.tokens = this._tokenizeInline(token.text, links, true, inRawBlock, '');
-                    }
-                    tokens.push(token);
-                }
-                continue;
-            }
-            match = this._strongStartRegExp.exec(source);
-            if (match && (!match[1] || (match[1] && (prevChar === '' || this._punctuationRegExp.exec(prevChar))))) {
-                const masked = maskedSource.slice(-1 * source.length);
-                const endReg = match[0] === '**' ? this._strongEndAstRegExp : this._strongEndUndRegExp;
-                endReg.lastIndex = 0;
-                let cap;
-                while ((match = endReg.exec(masked)) !== null) {
-                    cap = this._strongMiddleRegExp.exec(masked.slice(0, match.index + 3));
-                    if (cap) {
-                        break;
-                    }
-                }
-                if (cap) {
-                    const text = source.substring(2, cap[0].length - 2);
-                    source = source.substring(cap[0].length);
-                    tokens.push({ type: 'strong', text: text, tokens: this._tokenizeInline(text, links, inLink, inRawBlock, '') });
-                    continue;
-                }
-            }
-            match = this._emStartRegExp.exec(source);
-            if (match && (!match[1] || (match[1] && (prevChar === '' || this._punctuationRegExp.exec(prevChar))))) {
-                const masked = maskedSource.slice(-1 * source.length);
-                const endReg = match[0] === '*' ? this._emEndAstRegExp : this._emEndUndRegExp;
-                endReg.lastIndex = 0;
-                let cap;
-                while ((match = endReg.exec(masked)) !== null) {
-                    cap = this._emMiddleRegExp.exec(masked.slice(0, match.index + 2));
-                    if (cap) {
-                        break;
-                    }
-                }
-                if (cap) {
-                    const text = source.slice(1, cap[0].length - 1);
-                    source = source.substring(cap[0].length);
-                    tokens.push({ type: 'em', text: text, tokens: this._tokenizeInline(text, links, inLink, inRawBlock, '') });
-                    continue;
-                }
-            }
-            match = this._codespanRegExp.exec(source);
-            if (match) {
-                source = source.substring(match[0].length);
-                let content = match[2].replace(/\n/g, ' ');
-                if (/[^ ]/.test(content) && content.startsWith(' ') && content.endsWith(' ')) {
-                    content = content.substring(1, content.length - 1);
-                }
-                tokens.push({ type: 'codespan', text: this._encode(content) });
-                continue;
-            }
-            match = this._brRegExp.exec(source);
-            if (match) {
-                source = source.substring(match[0].length);
-                tokens.push({ type: 'br' });
-                continue;
-            }
-            match = this._delRegExp.exec(source);
-            if (match) {
-                source = source.substring(match[0].length);
-                const text = match[1];
-                tokens.push({ type: 'del', text: text, tokens: this._tokenizeInline(text, links, inLink, inRawBlock, '') });
-                continue;
-            }
-            match = this._autolinkRegExp.exec(source);
-            if (match) {
-                source = source.substring(match[0].length);
-                const text = this._escape(match[1]);
-                const href = match[2] === '@' ? 'mailto:' + text : text;
-                tokens.push({ type: 'link', text: text, href: href, tokens: [ { type: 'text', raw: text, text } ] });
-                continue;
-            }
-            if (!inLink) {
-                match = this._urlRegExp.exec(source);
-                if (match) {
-                    const email = match[2] === '@';
-                    if (!email) {
-                        let prevCapZero;
-                        do {
-                            prevCapZero = match[0];
-                            match[0] = this._backpedalRegExp.exec(match[0])[0];
-                        } while (prevCapZero !== match[0]);
-                    }
-                    const text = this._escape(match[0]);
-                    const href = email ? ('mailto:' + text) : (match[1] === 'www.' ? 'http://' + text : text);
-                    source = source.substring(match[0].length);
-                    tokens.push({ type: 'link', text: text, href: href, tokens: [ { type: 'text', text: text } ] });
-                    continue;
-                }
-            }
-            match = this._textspanRegExp.exec(source);
-            if (match) {
-                source = source.substring(match[0].length);
-                prevChar = match[0].slice(-1);
-                tokens.push({ type: 'text' , text: inRawBlock ? match[0] : this._escape(match[0]) });
-                continue;
-            }
-            throw new Error("Unexpected '" + source.charCodeAt(0) + "'.");
-        }
-        return tokens;
-    }
-
-    _tokenizeBlock(tokens, links) {
-        for (const token of tokens) {
-            switch (token.type) {
-                case 'paragraph':
-                case 'text':
-                case 'heading': {
-                    token.tokens    = this._tokenizeInline(token.text, links, false, false, '');
-                    break;
-                }
-                case 'table': {
-                    token.tokens = {};
-                    token.tokens.header = token.header.map((header) => this._tokenizeInline(header, links, false, false, ''));
-                    token.tokens.cells = token.cells.map((cell) => cell.map((row) => this._tokenizeInline(row, links, false, false, '')));
-                    break;
-                }
-                case 'blockquote': {
-                    this._tokenizeBlock(token.tokens, links);
-                    break;
-                }
-                case 'list': {
-                    for (const item of token.items) {
-                        this._tokenizeBlock(item.tokens, links);
-                    }
-                    break;
-                }
-                default: {
-                    break;
-                }
-            }
-        }
-    }
-
-    _render(tokens, slugs, top) {
-        let html = '';
-        while (tokens.length > 0) {
+            itemBody += this._render(item.tokens, slugs, loose);
+            body += '<li>' + itemBody + '</li>\n';
+          }
+          const type = (ordered ? 'ol' : 'ul');
+          html += '<' + type + (ordered && start !== 1 ? (' start="' + start + '"') : '') + '>\n' + body + '</' + type + '>\n';
+          continue;
+        }
+        case 'html': {
+          html += token.text;
+          continue;
+        }
+        case 'paragraph': {
+          html += '<p>' + this._renderInline(token.tokens) + '</p>\n';
+          continue;
+        }
+        case 'text': {
+          html += top ? '<p>' : '';
+          html += token.tokens ? this._renderInline(token.tokens) : token.text;
+          while (tokens.length > 0 && tokens[0].type === 'text') {
             const token = tokens.shift();
-            switch (token.type) {
-                case 'space': {
-                    continue;
-                }
-                case 'hr': {
-                    html += '<hr>\n';
-                    continue;
-                }
-                case 'heading': {
-                    const level = token.depth;
-                    const id = this._slug(slugs, this._renderInline(token.tokens, true));
-                    html += '<h' + level + ' id="' + id + '">' + this._renderInline(token.tokens) + '</h' + level + '>\n';
-                    continue;
-                }
-                case 'code': {
-                    const code = token.text;
-                    const language = (token.language || '').match(/\S*/)[0];
-                    html += '<pre><code' + (language ? ' class="' + 'language-' + this._encode(language) + '"' : '') + '>' + (token.escaped ? code : this._encode(code)) + '</code></pre>\n';
-                    continue;
-                }
-                case 'table': {
-                    let header = '';
-                    let cell = '';
-                    for (let j = 0; j < token.header.length; j++) {
-                        const content = this._renderInline(token.tokens.header[j]);
-                        const align = token.align[j];
-                        cell += '<th' + (align ? ' align="' + align + '"' : '') + '>' + content + '</th>\n';
-                    }
-                    header += '<tr>\n' + cell + '</tr>\n';
-                    let body = '';
-                    for (let j = 0; j < token.cells.length; j++) {
-                        const row = token.tokens.cells[j];
-                        cell = '';
-                        for (let k = 0; k < row.length; k++) {
-                            const content = this._renderInline(row[k]);
-                            const align = token.align[k];
-                            cell += '<td' + (align ? ' align="' + align + '"' : '') + '>' + content + '</td>\n';
-                        }
-                        body += '<tr>\n' + cell + '</tr>\n';
-                    }
-                    html += '<table>\n<thead>\n' + header + '</thead>\n' + (body ? '<tbody>' + body + '</tbody>' : body) + '</table>\n';
-                    continue;
-                }
-                case 'blockquote': {
-                    html += '<blockquote>\n' + this._render(token.tokens, slugs, true) + '</blockquote>\n';
-                    continue;
-                }
-                case 'list': {
-                    const ordered = token.ordered;
-                    const start = token.start;
-                    const loose = token.loose;
-                    let body = '';
-                    for (const item of token.items) {
-                        let itemBody = '';
-                        if (item.task) {
-                            const checkbox = '<input ' + (item.checked ? 'checked="" ' : '') + 'disabled="" type="checkbox"' + '> ';
-                            if (loose) {
-                                if (item.tokens.length > 0 && item.tokens[0].type === 'text') {
-                                    item.tokens[0].text = checkbox + ' ' + item.tokens[0].text;
-                                    if (item.tokens[0].tokens && item.tokens[0].tokens.length > 0 && item.tokens[0].tokens[0].type === 'text') {
-                                        item.tokens[0].tokens[0].text = checkbox + ' ' + item.tokens[0].tokens[0].text;
-                                    }
-                                }
-                                else {
-                                    item.tokens.unshift({ type: 'text', text: checkbox });
-                                }
-                            }
-                            else {
-                                itemBody += checkbox;
-                            }
-                        }
-                        itemBody += this._render(item.tokens, slugs, loose);
-                        body += '<li>' + itemBody + '</li>\n';
-                    }
-                    const type = (ordered ? 'ol' : 'ul');
-                    html += '<' + type + (ordered && start !== 1 ? (' start="' + start + '"') : '') + '>\n' + body + '</' + type + '>\n';
-                    continue;
-                }
-                case 'html': {
-                    html += token.text;
-                    continue;
-                }
-                case 'paragraph': {
-                    html += '<p>' + this._renderInline(token.tokens) + '</p>\n';
-                    continue;
-                }
-                case 'text': {
-                    html += top ? '<p>' : '';
-                    html += token.tokens ? this._renderInline(token.tokens) : token.text;
-                    while (tokens.length > 0 && tokens[0].type === 'text') {
-                        const token = tokens.shift();
-                        html += '\n' + (token.tokens ? this._renderInline(token.tokens) : token.text);
-                    }
-                    html += top ? '</p>\n' : '';
-                    continue;
-                }
-                default: {
-                    throw new Error("Unexpected token type '" + token.type + "'.");
-                }
-            }
-        }
-        return html;
-    }
-
-    _renderInline(tokens, slug) {
-        let html = '';
-        for (const token of tokens) {
-            switch (token.type) {
-                case 'escape':
-                case 'html':
-                case 'text': {
-                    html += token.text;
-                    break;
-                }
-                case 'link': {
-                    const text = this._renderInline(token.tokens, slug);
-                    html += slug ? text : '<a href="' + token.href + '"' + (token.title ? ' title="' + token.title + '"' : '') + ' target="_blank">' + text + '</a>';
-                    break;
-                }
-                case 'image': {
-                    html += slug ? token.text : '<img src="' + token.href + '" alt="' + token.text + '"' + (token.title ? ' title="' + token.title + '"' : '') + '>';
-                    break;
-                }
-                case 'strong': {
-                    const text = this._renderInline(token.tokens, slug);
-                    html += slug ? text : '<strong>' + text + '</strong>';
-                    break;
-                }
-                case 'em': {
-                    const text = this._renderInline(token.tokens, slug);
-                    html += slug ? text : '<em>' + text + '</em>';
-                    break;
-                }
-                case 'codespan': {
-                    html += slug ? token.text : '<code>' + token.text + '</code>';
-                    break;
-                }
-                case 'br': {
-                    html += slug ? '' : '<br>';
-                    break;
-                }
-                case 'del': {
-                    const text = this._renderInline(token.tokens, slug);
-                    html += slug ? text : '<del>' + text + '</del>';
-                    break;
-                }
-                default: {
-                    throw new Error("Unexpected token type '" + token.type + "'.");
-                }
-            }
-        }
-        return html;
-    }
-
-    _outputLink(match, href, title) {
-        title = title ? this._escape(title) : null;
-        const text = match[1].replace(/\\([[\]])/g, '$1');
-        return match[0].charAt(0) !== '!' ?
-            { type: 'link', href: href, title: title, text: text } :
-            { type: 'image', href: href, title: title, text: this._escape(text) };
-    }
-
-    _splitCells(tableRow, count) {
-        const row = tableRow.replace(/\|/g, (match, offset, str) => {
-            let escaped = false;
-            let position = offset;
-            while (--position >= 0 && str[position] === '\\') {
-                escaped = !escaped;
-            }
-            return escaped ? '|' : ' |';
-        });
-        const cells = row.split(/ \|/);
-        if (cells.length > count) {
-            cells.splice(count);
-        }
-        else {
-            while (cells.length < count) {
-                cells.push('');
-            }
-        }
-        return cells.map((cell) => cell.trim().replace(/\\\|/g, '|'));
-    }
-
-    _slug(slugs, value) {
-        value = value.replace(/&(#(?:\d+)|(?:#x[0-9A-Fa-f]+)|(?:\w+));?/ig, (_, n) => {
-            n = n.toLowerCase();
-            if (n === 'colon') {
-                return ':';
-            }
-            if (n.charAt(0) === '#') {
-                return String.fromCharCode(n.charAt(1) === 'x' ? parseInt(n.substring(2), 16) : +n.substring(1));
-            }
-            return '';
-        });
-        value = value.toLowerCase().trim()
-            .replace(/<[!/a-z].*?>/ig, '')
-            .replace(/[\u2000-\u206F\u2E00-\u2E7F\\'!"#$%&()*+,./:;<=>?@[\]^`{|}~]/g, '')
-            .replace(/\s/g, '-');
-        let slug = value;
-        let count = 0;
-        if (slugs.has(value)) {
-            count = slugs.get(value);
-            do {
-                count++;
-                slug = value + '-' + count;
-            }
-            while (slugs.has(slug));
-        }
-        slugs.set(value, count);
-        slugs.set(slug, 0);
-        return slug;
-    }
-
-    _encode(content) {
-        if (this._escapeTestRegExp.test(content)) {
-            return content.replace(this._escapeReplaceRegExp, (ch) => this._escapeReplacementsMap[ch]);
-        }
-        return content;
-    }
-
-    _escape(content) {
-        if (this._escapeTestNoEncodeRegExp.test(content)) {
-            return content.replace(this._escapeReplaceNoEncodeRegExp, (ch) => this._escapeReplacementsMap[ch]);
-        }
-        return content;
-    }
+            html += '\n' + (token.tokens ? this._renderInline(token.tokens) : token.text);
+          }
+          html += top ? '</p>\n' : '';
+          continue;
+        }
+        default: {
+          throw new Error("Unexpected token type '" + token.type + "'.");
+        }
+      }
+    }
+    return html;
+  }
+
+  _renderInline(tokens, slug) {
+    let html = '';
+    for (const token of tokens) {
+      switch (token.type) {
+        case 'escape':
+        case 'html':
+        case 'text': {
+          html += token.text;
+          break;
+        }
+        case 'link': {
+          const text = this._renderInline(token.tokens, slug);
+          html += slug ? text : '<a href="' + token.href + '"' + (token.title ? ' title="' + token.title + '"' : '') + ' target="_blank">' + text + '</a>';
+          break;
+        }
+        case 'image': {
+          html += slug ? token.text : '<img src="' + token.href + '" alt="' + token.text + '"' + (token.title ? ' title="' + token.title + '"' : '') + '>';
+          break;
+        }
+        case 'strong': {
+          const text = this._renderInline(token.tokens, slug);
+          html += slug ? text : '<strong>' + text + '</strong>';
+          break;
+        }
+        case 'em': {
+          const text = this._renderInline(token.tokens, slug);
+          html += slug ? text : '<em>' + text + '</em>';
+          break;
+        }
+        case 'codespan': {
+          html += slug ? token.text : '<code>' + token.text + '</code>';
+          break;
+        }
+        case 'br': {
+          html += slug ? '' : '<br>';
+          break;
+        }
+        case 'del': {
+          const text = this._renderInline(token.tokens, slug);
+          html += slug ? text : '<del>' + text + '</del>';
+          break;
+        }
+        default: {
+          throw new Error("Unexpected token type '" + token.type + "'.");
+        }
+      }
+    }
+    return html;
+  }
+
+  _outputLink(match, href, title) {
+    title = title ? this._escape(title) : null;
+    const text = match[1].replace(/\\([[\]])/g, '$1');
+    return match[0].charAt(0) !== '!' ?
+      { type: 'link', href: href, title: title, text: text } :
+      { type: 'image', href: href, title: title, text: this._escape(text) };
+  }
+
+  _splitCells(tableRow, count) {
+    const row = tableRow.replace(/\|/g, (match, offset, str) => {
+      let escaped = false;
+      let position = offset;
+      while (--position >= 0 && str[position] === '\\') {
+        escaped = !escaped;
+      }
+      return escaped ? '|' : ' |';
+    });
+    const cells = row.split(/ \|/);
+    if (cells.length > count) {
+      cells.splice(count);
+    }
+    else {
+      while (cells.length < count) {
+        cells.push('');
+      }
+    }
+    return cells.map((cell) => cell.trim().replace(/\\\|/g, '|'));
+  }
+
+  _slug(slugs, value) {
+    value = value.replace(/&(#(?:\d+)|(?:#x[0-9A-Fa-f]+)|(?:\w+));?/ig, (_, n) => {
+      n = n.toLowerCase();
+      if (n === 'colon') {
+        return ':';
+      }
+      if (n.charAt(0) === '#') {
+        return String.fromCharCode(n.charAt(1) === 'x' ? parseInt(n.substring(2), 16) : +n.substring(1));
+      }
+      return '';
+    });
+    value = value.toLowerCase().trim()
+      .replace(/<[!/a-z].*?>/ig, '')
+      .replace(/[\u2000-\u206F\u2E00-\u2E7F\\'!"#$%&()*+,./:;<=>?@[\]^`{|}~]/g, '')
+      .replace(/\s/g, '-');
+    let slug = value;
+    let count = 0;
+    if (slugs.has(value)) {
+      count = slugs.get(value);
+      do {
+        count++;
+        slug = value + '-' + count;
+      }
+      while (slugs.has(slug));
+    }
+    slugs.set(value, count);
+    slugs.set(slug, 0);
+    return slug;
+  }
+
+  _encode(content) {
+    if (this._escapeTestRegExp.test(content)) {
+      return content.replace(this._escapeReplaceRegExp, (ch) => this._escapeReplacementsMap[ch]);
+    }
+    return content;
+  }
+
+  _escape(content) {
+    if (this._escapeTestNoEncodeRegExp.test(content)) {
+      return content.replace(this._escapeReplaceNoEncodeRegExp, (ch) => this._escapeReplacementsMap[ch]);
+    }
+    return content;
+  }
 };
 
 if (typeof module !== 'undefined' && typeof module.exports === 'object') {
-    module.exports.Sidebar = sidebar.Sidebar;
-    module.exports.ModelSidebar = sidebar.ModelSidebar;
-    module.exports.NodeSidebar = sidebar.NodeSidebar;
-    module.exports.DocumentationSidebar = sidebar.DocumentationSidebar;
-    module.exports.FindSidebar = sidebar.FindSidebar;
-    module.exports.Formatter = sidebar.Formatter;
+  module.exports.Sidebar = sidebar.Sidebar;
+  module.exports.ModelSidebar = sidebar.ModelSidebar;
+  module.exports.NodeSidebar = sidebar.NodeSidebar;
+  module.exports.DocumentationSidebar = sidebar.DocumentationSidebar;
+  module.exports.FindSidebar = sidebar.FindSidebar;
+  module.exports.Formatter = sidebar.Formatter;
 }